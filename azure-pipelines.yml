--- conflicted
+++ resolved
@@ -76,17 +76,10 @@
       - job: Windows
         pool:
           ${{ if eq(variables['System.TeamProject'], 'public') }}:
-<<<<<<< HEAD
-            name: NetCore-Svc-Public
-            demands: ImageOverride -equals windows.vs2019.amd64.open
-          ${{ if ne(variables['System.TeamProject'], 'public') }}:
-            name: NetCore1ESPool-Svc-Internal
-=======
             name: $(DncEngPublicBuildPool)
             demands: ImageOverride -equals windows.vs2019.amd64.open
           ${{ if ne(variables['System.TeamProject'], 'public') }}:
             name: $(DncEngInternalBuildPool)
->>>>>>> 77f78d47
             demands: ImageOverride -equals windows.vs2019.amd64
         ${{ if eq(variables.runCodeQL3000, 'true') }}:
           # Component governance and SBOM creation are not needed here. Disable what Arcade would inject.
