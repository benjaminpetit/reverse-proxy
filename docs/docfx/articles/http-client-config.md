--- conflicted
+++ resolved
@@ -55,18 +55,6 @@
 ```
 Note that if you're using an encoding other than ASCII, you also need to set your server to accept requests and/or send responses with such headers. For example, when using Kestrel as the server, use [`KestrelServerOptions.RequestHeaderEncodingSelector`](https://docs.microsoft.com/dotnet/api/Microsoft.AspNetCore.Server.Kestrel.Core.KestrelServerOptions.RequestHeaderEncodingSelector) / [`.ResponseHeaderEncodingSelector`](https://docs.microsoft.com/dotnet/api/Microsoft.AspNetCore.Server.Kestrel.Core.KestrelServerOptions.ResponseHeaderEncodingSelector) to configure Kestrel to allow `Latin1` ("`iso-8859-1`") headers:
 ```C#
-<<<<<<< HEAD
-private static IHostBuilder CreateHostBuilder(string[] args) =>
-    Host.CreateDefaultBuilder(args)
-        .ConfigureWebHostDefaults(webBuilder =>
-        {
-            webBuilder.UseStartup<Startup>()
-                      .ConfigureKestrel(kestrel =>
-                      {
-                          kestrel.RequestHeaderEncodingSelector = _ => Encoding.Latin1;
-                      });
-        });
-=======
 var builder = WebApplication.CreateBuilder(args);
 builder.WebHost.ConfigureKestrel(kestrel =>
 {
@@ -74,7 +62,6 @@
     // and/or
     kestrel.ResponseHeaderEncodingSelector = _ => Encoding.Latin1;
 });
->>>>>>> 77f78d47
 ```
 - EnableMultipleHttp2Connections - enables opening additional HTTP/2 connections to the same server when the maximum number of concurrent streams is reached on all existing connections. The default is `true`. See [SocketsHttpHandler.EnableMultipleHttp2Connections](https://docs.microsoft.com/dotnet/api/system.net.http.socketshttphandler.enablemultiplehttp2connections)
 ```JSON
