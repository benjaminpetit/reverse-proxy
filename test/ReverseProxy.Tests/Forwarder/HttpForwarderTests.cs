// Copyright (c) Microsoft Corporation.
// Licensed under the MIT License.

using System;
using System.Collections.Generic;
using System.Diagnostics.Tracing;
using System.IO;
using System.IO.Pipelines;
using System.Linq;
using System.Net;
using System.Net.Http;
using System.Net.Http.Headers;
using System.Text;
using System.Threading;
using System.Threading.Tasks;
using Microsoft.AspNetCore.Http;
using Microsoft.AspNetCore.Http.Features;
using Microsoft.AspNetCore.WebUtilities;
using Microsoft.Extensions.DependencyInjection;
using Microsoft.Extensions.Logging;
using Microsoft.Extensions.Primitives;
using Microsoft.Net.Http.Headers;
using Moq;
using Xunit;
using Xunit.Abstractions;
using Yarp.ReverseProxy.Transforms;
using Yarp.ReverseProxy.Transforms.Builder.Tests;
using Yarp.ReverseProxy.Utilities;
using Yarp.Tests.Common;

namespace Yarp.ReverseProxy.Forwarder.Tests;

public class HttpForwarderTests
{
    private readonly ITestOutputHelper _output;

    public HttpForwarderTests(ITestOutputHelper output)
    {
        _output = output;
    }

    private IHttpForwarder CreateProxy()
    {
        var services = new ServiceCollection();
        services.AddLogging(b => b.AddXunit(_output));
        services.AddHttpForwarder();
        var provider = services.BuildServiceProvider();
        return provider.GetRequiredService<IHttpForwarder>();
    }

    [Fact]
    public void Constructor_Works()
    {
        Assert.NotNull(CreateProxy());
    }

    // Tests normal (as opposed to upgradeable) request proxying.
    [Fact]
    public async Task NormalRequest_Works()
    {
        var events = TestEventListener.Collect();

        var httpContext = new DefaultHttpContext();
        httpContext.Request.Method = "POST";
        httpContext.Request.Scheme = "http";
        httpContext.Request.Host = new HostString("example.com:3456");
        httpContext.Request.Path = "/path/base/dropped";
        httpContext.Request.Path = "/api/test";
        httpContext.Request.QueryString = new QueryString("?a=b&c=d");
        httpContext.Request.Headers[":authority"] = "example.com:3456";
        httpContext.Request.Headers["x-ms-request-test"] = "request";
        httpContext.Request.Headers["Content-Language"] = "requestLanguage";

        var requestBody = "request content";
        httpContext.Request.Headers["Content-Length"] = requestBody.Length.ToString();
        httpContext.Request.Body = StringToStream(requestBody);
        httpContext.Connection.RemoteIpAddress = IPAddress.Loopback;

        var proxyResponseStream = new MemoryStream();
        httpContext.Response.Body = proxyResponseStream;

        var destinationPrefix = "https://localhost:123/a/b/";
        var targetUri = "https://localhost:123/a/b/api/test?a=b&c=d";
        var sut = CreateProxy();
        var client = MockHttpHandler.CreateClient(
            async (HttpRequestMessage request, CancellationToken cancellationToken) =>
            {
                await Task.Yield();

                Assert.Equal(new Version(2, 0), request.Version);
                Assert.Equal(HttpMethod.Post, request.Method);
                Assert.Equal(targetUri, request.RequestUri.AbsoluteUri);
                Assert.Contains("request", request.Headers.GetValues("x-ms-request-test"));
                Assert.Null(request.Headers.Host);
                Assert.False(request.Headers.TryGetValues(":authority", out var value));

                Assert.NotNull(request.Content);
                Assert.Contains("requestLanguage", request.Content.Headers.GetValues("Content-Language"));

                var capturedRequestContent = new MemoryStream();

                // Use CopyToAsync as this is what HttpClient and friends use internally
                await request.Content.CopyToWithCancellationAsync(capturedRequestContent);
                capturedRequestContent.Position = 0;
                var capturedContentText = StreamToString(capturedRequestContent);
                Assert.Equal("request content", capturedContentText);

                var response = new HttpResponseMessage((HttpStatusCode)234);
                response.ReasonPhrase = "Test Reason Phrase";
                response.Headers.TryAddWithoutValidation("x-ms-response-test", "response");
                response.Content = new StreamContent(StringToStream("response content"));
                response.Content.Headers.TryAddWithoutValidation("Content-Language", "responseLanguage");
                return response;
            });

        await sut.SendAsync(httpContext, destinationPrefix, client);

        Assert.Equal(234, httpContext.Response.StatusCode);
        var reasonPhrase = httpContext.Features.Get<IHttpResponseFeature>().ReasonPhrase;
        Assert.Equal("Test Reason Phrase", reasonPhrase);
        Assert.Contains("response", httpContext.Response.Headers["x-ms-response-test"].ToArray());
        Assert.Contains("responseLanguage", httpContext.Response.Headers["Content-Language"].ToArray());

        proxyResponseStream.Position = 0;
        var proxyResponseText = StreamToString(proxyResponseStream);
        Assert.Equal("response content", proxyResponseText);

        AssertProxyStartStop(events, destinationPrefix, httpContext.Response.StatusCode);
        events.AssertContainProxyStages();
    }

    [Fact]
    public async Task NormalRequestWithTransforms_Works()
    {
        var events = TestEventListener.Collect();

        var httpContext = new DefaultHttpContext();
        httpContext.Request.Method = "POST";
        httpContext.Request.Protocol = "http/2";
        httpContext.Request.Scheme = "http";
        httpContext.Request.Host = new HostString("example.com:3456");
        httpContext.Request.Path = "/path/base/dropped";
        httpContext.Request.Path = "/api/test";
        httpContext.Request.QueryString = new QueryString("?a=b&c=d");
        httpContext.Request.Headers[":authority"] = "example.com:3456";
        httpContext.Request.Headers["x-ms-request-test"] = "request";
        httpContext.Request.Headers["Content-Language"] = "requestLanguage";
        httpContext.Request.Body = StringToStream("request content");
        httpContext.Connection.RemoteIpAddress = IPAddress.Loopback;
        httpContext.Features.Set<IHttpResponseTrailersFeature>(new TestTrailersFeature());

        var proxyResponseStream = new MemoryStream();
        httpContext.Response.Body = proxyResponseStream;

        var destinationPrefix = "https://localhost:123/a/b/";
        Uri originalRequestUri = null;
        var transforms = new DelegateHttpTransforms()
        {
            OnRequest = (context, request, destination) =>
            {
                originalRequestUri = request.RequestUri;
                request.RequestUri = new Uri(destination + "prefix"
                    + context.Request.Path + context.Request.QueryString);
                request.Headers.Remove("transformHeader");
                request.Headers.TryAddWithoutValidation("transformHeader", "value");
                request.Headers.TryAddWithoutValidation("x-ms-request-test", "transformValue");
                request.Headers.Host = null;
                return Task.CompletedTask;
            },
            OnResponse = (context, response) =>
            {
                context.Response.Headers["transformHeader"] = "value";
                context.Response.Headers.Append("x-ms-response-test", "value");
                return new(true);
            },
            OnResponseTrailers = (context, response) =>
            {
                context.Response.AppendTrailer("trailerTransform", "value");
                return Task.CompletedTask;
            }
        };

        var targetUri = "https://localhost:123/a/b/prefix/api/test?a=b&c=d";
        var sut = CreateProxy();
        var client = MockHttpHandler.CreateClient(
            async (HttpRequestMessage request, CancellationToken cancellationToken) =>
            {
                await Task.Yield();

                Assert.Equal(new Version(2, 0), request.Version);
                Assert.Equal(HttpMethod.Post, request.Method);
                Assert.Equal(targetUri, request.RequestUri.AbsoluteUri);
                Assert.Equal(new[] { "value" }, request.Headers.GetValues("transformHeader"));
                Assert.Equal(new[] { "request", "transformValue" }, request.Headers.GetValues("x-ms-request-test"));
                Assert.Null(request.Headers.Host);
                Assert.False(request.Headers.TryGetValues(":authority", out var value));

                Assert.NotNull(request.Content);
                Assert.Contains("requestLanguage", request.Content.Headers.GetValues("Content-Language"));

                var capturedRequestContent = new MemoryStream();

                // Use CopyToAsync as this is what HttpClient and friends use internally
                await request.Content.CopyToWithCancellationAsync(capturedRequestContent);
                capturedRequestContent.Position = 0;
                var capturedContentText = StreamToString(capturedRequestContent);
                Assert.Equal("request content", capturedContentText);

                var response = new HttpResponseMessage((HttpStatusCode)234);
                response.ReasonPhrase = "Test Reason Phrase";
                response.Headers.TryAddWithoutValidation("x-ms-response-test", "response");
                response.Content = new StreamContent(StringToStream("response content"));
                response.Content.Headers.TryAddWithoutValidation("Content-Language", "responseLanguage");
                return response;
            });

        var proxyError = await sut.SendAsync(httpContext, destinationPrefix, client, ForwarderRequestConfig.Empty, transforms);

        Assert.Null(originalRequestUri); // Should only be set by the transformer
        Assert.Equal(ForwarderError.None, proxyError);
        Assert.Equal(234, httpContext.Response.StatusCode);
        var reasonPhrase = httpContext.Features.Get<IHttpResponseFeature>().ReasonPhrase;
        Assert.Null(reasonPhrase); // We don't set the ReasonPhrase for HTTP/2+
        Assert.Equal(new[] { "response", "value" }, httpContext.Response.Headers["x-ms-response-test"].ToArray());
        Assert.Contains("responseLanguage", httpContext.Response.Headers["Content-Language"].ToArray());
        Assert.Contains("value", httpContext.Response.Headers["transformHeader"].ToArray());
        Assert.Equal(new[] { "value" }, httpContext.Features.Get<IHttpResponseTrailersFeature>().Trailers?["trailerTransform"].ToArray());

        proxyResponseStream.Position = 0;
        var proxyResponseText = StreamToString(proxyResponseStream);
        Assert.Equal("response content", proxyResponseText);

        AssertProxyStartStop(events, destinationPrefix, httpContext.Response.StatusCode);
        events.AssertContainProxyStages();
    }

    [Fact]
    public async Task NormalRequestWithCopyRequestHeadersDisabled_Works()
    {
        var events = TestEventListener.Collect();

        var httpContext = new DefaultHttpContext();
        httpContext.Request.Method = "POST";
        httpContext.Request.Scheme = "http";
        httpContext.Request.Host = new HostString("example.com:3456");
        httpContext.Request.PathBase = "/api";
        httpContext.Request.Path = "/test";
        httpContext.Request.QueryString = new QueryString("?a=b&c=d");
        httpContext.Request.Headers[":authority"] = "example.com:3456";
        httpContext.Request.Headers["x-ms-request-test"] = "request";
        httpContext.Request.Headers["Content-Language"] = "requestLanguage";
        httpContext.Request.Headers["Transfer-Encoding"] = "chunked";
        httpContext.Request.Body = StringToStream("request content");
        httpContext.Connection.RemoteIpAddress = IPAddress.Loopback;

        var proxyResponseStream = new MemoryStream();
        httpContext.Response.Body = proxyResponseStream;

        var destinationPrefix = "https://localhost:123/a/b/";
        var transforms = new DelegateHttpTransforms()
        {
            CopyRequestHeaders = false,
            OnRequest = (context, request, destination) =>
            {
                request.Headers.TryAddWithoutValidation("x-ms-request-test", "transformValue");
                return Task.CompletedTask;
            }
        };
        var targetUri = "https://localhost:123/a/b/test?a=b&c=d";
        var sut = CreateProxy();
        var client = MockHttpHandler.CreateClient(
            async (HttpRequestMessage request, CancellationToken cancellationToken) =>
            {
                await Task.Yield();

                Assert.Equal(new Version(2, 0), request.Version);
                Assert.Equal(HttpMethod.Post, request.Method);
                Assert.Equal(targetUri, request.RequestUri.AbsoluteUri);
                Assert.Equal(new[] { "transformValue" }, request.Headers.GetValues("x-ms-request-test"));
                Assert.Null(request.Headers.Host);
                Assert.False(request.Headers.TryGetValues(":authority", out var _));

                Assert.NotNull(request.Content);
                Assert.False(request.Content.Headers.TryGetValues("Content-Language", out var _));

                var capturedRequestContent = new MemoryStream();

                // Use CopyToAsync as this is what HttpClient and friends use internally
                await request.Content.CopyToWithCancellationAsync(capturedRequestContent);
                capturedRequestContent.Position = 0;
                var capturedContentText = StreamToString(capturedRequestContent);
                Assert.Equal("request content", capturedContentText);

                var response = new HttpResponseMessage((HttpStatusCode)234);
                response.ReasonPhrase = "Test Reason Phrase";
                response.Headers.TryAddWithoutValidation("x-ms-response-test", "response");
                response.Content = new StreamContent(StringToStream("response content"));
                response.Content.Headers.TryAddWithoutValidation("Content-Language", "responseLanguage");
                return response;
            });

        var proxyError = await sut.SendAsync(httpContext, destinationPrefix, client, ForwarderRequestConfig.Empty, transforms);

        Assert.Equal(ForwarderError.None, proxyError);
        Assert.Equal(234, httpContext.Response.StatusCode);
        var reasonPhrase = httpContext.Features.Get<IHttpResponseFeature>().ReasonPhrase;
        Assert.Equal("Test Reason Phrase", reasonPhrase);
        Assert.Contains("response", httpContext.Response.Headers["x-ms-response-test"].ToArray());
        Assert.Contains("responseLanguage", httpContext.Response.Headers["Content-Language"].ToArray());

        proxyResponseStream.Position = 0;
        var proxyResponseText = StreamToString(proxyResponseStream);
        Assert.Equal("response content", proxyResponseText);

        AssertProxyStartStop(events, destinationPrefix, httpContext.Response.StatusCode);
        events.AssertContainProxyStages();
    }

    [Fact]
    public async Task TransformRequestAsync_ReplaceBody()
    {
        var events = TestEventListener.Collect();

        var replaced = "should be replaced";
        var replacing = "request content";

        var httpContext = new DefaultHttpContext();
        httpContext.Request.Method = "POST";
        httpContext.Request.Protocol = "HTTP/2";
        httpContext.Request.Body = StringToStream(replaced);

        var destinationPrefix = "https://localhost/";

        var transforms = new DelegateHttpTransforms()
        {
            CopyRequestHeaders = true,
            OnRequest = (context, request, destination) =>
            {
                context.Request.Body = new MemoryStream(Encoding.UTF8.GetBytes(replacing));
                return Task.CompletedTask;
            }
        };

        var sut = CreateProxy();
        var client = MockHttpHandler.CreateClient(
            async (HttpRequestMessage request, CancellationToken cancellationToken) =>
            {
                await Task.Yield();

                Assert.Equal(new Version(2, 0), request.Version);
                Assert.Equal(HttpMethod.Post, request.Method);

                Assert.NotNull(request.Content);

                var capturedRequestContent = new MemoryStream();
                // Use CopyToAsync as this is what HttpClient and friends use internally
                await request.Content.CopyToWithCancellationAsync(capturedRequestContent);
                capturedRequestContent.Position = 0;
                var capturedContentText = StreamToString(capturedRequestContent);
                Assert.Equal(replacing, capturedContentText);

                return new HttpResponseMessage(HttpStatusCode.OK) { Content = new ByteArrayContent(Array.Empty<byte>()) };
            });

        var proxyError = await sut.SendAsync(httpContext, destinationPrefix, client, ForwarderRequestConfig.Empty, transforms);

        Assert.Equal(ForwarderError.None, proxyError);
        Assert.Equal(StatusCodes.Status200OK, httpContext.Response.StatusCode);
        var resultStream = (MemoryStream)httpContext.Request.Body;
        Assert.Equal(Encoding.UTF8.GetBytes(replacing), resultStream.ToArray());

        AssertProxyStartStop(events, destinationPrefix, httpContext.Response.StatusCode);
        events.AssertContainProxyStages();
    }

    [Fact]
    public async Task TransformRequestAsync_SetsStatus_ShortCircuits()
    {
        var events = TestEventListener.Collect();

        var httpContext = new DefaultHttpContext();
        httpContext.Request.Method = "POST";
        httpContext.Request.Protocol = "HTTP/2";

        var destinationPrefix = "https://localhost/";

        var transforms = new DelegateHttpTransforms()
        {
            CopyRequestHeaders = true,
            OnRequest = (context, request, destination) =>
            {
                context.Response.StatusCode = 401;
                return Task.CompletedTask;
            }
        };

        var sut = CreateProxy();
        var client = MockHttpHandler.CreateClient(
            (HttpRequestMessage request, CancellationToken cancellationToken) =>
            {
                throw new NotImplementedException();
            });

        var proxyError = await sut.SendAsync(httpContext, destinationPrefix, client, ForwarderRequestConfig.Empty, transforms);

        Assert.Equal(ForwarderError.None, proxyError);
        Assert.Equal(StatusCodes.Status401Unauthorized, httpContext.Response.StatusCode);

        AssertProxyStartStop(events, destinationPrefix, httpContext.Response.StatusCode);
        events.AssertContainProxyStages(Array.Empty<ForwarderStage>());
    }

    [Fact]
    public async Task TransformRequestAsync_StartsResponse_ShortCircuits()
    {
        var events = TestEventListener.Collect();

        var httpContext = new DefaultHttpContext();
        var responseBody = new TestResponseBody();
        httpContext.Features.Set<IHttpResponseFeature>(responseBody);
        httpContext.Features.Set<IHttpResponseBodyFeature>(responseBody);
        httpContext.Request.Method = "POST";
        httpContext.Request.Protocol = "HTTP/2";

        var destinationPrefix = "https://localhost/";

        var transforms = new DelegateHttpTransforms()
        {
            CopyRequestHeaders = true,
            OnRequest = (context, request, destination) =>
            {
                return context.Response.StartAsync();
            }
        };

        var sut = CreateProxy();
        var client = MockHttpHandler.CreateClient(
            (HttpRequestMessage request, CancellationToken cancellationToken) =>
            {
                throw new NotImplementedException();
            });

        var proxyError = await sut.SendAsync(httpContext, destinationPrefix, client, ForwarderRequestConfig.Empty, transforms);

        Assert.Equal(ForwarderError.None, proxyError);
        Assert.Equal(StatusCodes.Status200OK, httpContext.Response.StatusCode);
        Assert.True(httpContext.Response.HasStarted);

        AssertProxyStartStop(events, destinationPrefix, httpContext.Response.StatusCode);
        events.AssertContainProxyStages(Array.Empty<ForwarderStage>());
    }

    [Fact]
    public async Task TransformRequestAsync_WritesToResponse_ShortCircuits()
    {
        var events = TestEventListener.Collect();

        var httpContext = new DefaultHttpContext();
        var resultStream = new MemoryStream();
        var responseBody = new TestResponseBody(resultStream);
        httpContext.Features.Set<IHttpResponseFeature>(responseBody);
        httpContext.Features.Set<IHttpResponseBodyFeature>(responseBody);
        httpContext.Request.Method = "POST";
        httpContext.Request.Protocol = "HTTP/2";

        var destinationPrefix = "https://localhost/";

        var transforms = new DelegateHttpTransforms()
        {
            CopyRequestHeaders = true,
            OnRequest = (context, request, destination) =>
            {
                return context.Response.Body.WriteAsync(Encoding.UTF8.GetBytes("Hello World")).AsTask();
            }
        };

        var sut = CreateProxy();
        var client = MockHttpHandler.CreateClient(
            (HttpRequestMessage request, CancellationToken cancellationToken) =>
            {
                throw new NotImplementedException();
            });

        var proxyError = await sut.SendAsync(httpContext, destinationPrefix, client, ForwarderRequestConfig.Empty, transforms);

        Assert.Equal(ForwarderError.None, proxyError);
        Assert.Equal(StatusCodes.Status200OK, httpContext.Response.StatusCode);
        Assert.True(httpContext.Response.HasStarted);
        Assert.Equal("Hello World", Encoding.UTF8.GetString(resultStream.ToArray()));

        AssertProxyStartStop(events, destinationPrefix, httpContext.Response.StatusCode);
        events.AssertContainProxyStages(Array.Empty<ForwarderStage>());
    }

    // Tests proxying an upgradeable request.
    [Theory]
    [InlineData("WebSocket")]
    [InlineData("SPDY/3.1")]
    public async Task UpgradableRequest_Works(string upgradeHeader)
    {
        var events = TestEventListener.Collect();

        var httpContext = new DefaultHttpContext();
        httpContext.Request.Method = "GET";
        httpContext.Request.Scheme = "http";
        httpContext.Request.Host = new HostString("example.com:3456");
        httpContext.Request.Path = "/api/test";
        httpContext.Request.QueryString = new QueryString("?a=b&c=d");
        httpContext.Request.Headers[":authority"] = "example.com:3456";
        httpContext.Request.Headers["x-ms-request-test"] = "request";
        httpContext.Connection.RemoteIpAddress = IPAddress.Loopback;

        // TODO: https://github.com/microsoft/reverse-proxy/issues/255
        // https://github.com/microsoft/reverse-proxy/issues/467
        httpContext.Request.Headers["Upgrade"] = upgradeHeader;

        var downstreamStream = new DuplexStream(
            readStream: StringToStream("request content"),
            writeStream: new MemoryStream());
        DuplexStream upstreamStream = null;

        var upgradeFeatureMock = new Mock<IHttpUpgradeFeature>();
        upgradeFeatureMock.SetupGet(u => u.IsUpgradableRequest).Returns(true);
        upgradeFeatureMock.Setup(u => u.UpgradeAsync()).ReturnsAsync(downstreamStream);
        httpContext.Features.Set(upgradeFeatureMock.Object);

        var destinationPrefix = "https://localhost:123/a/b/";
        var targetUri = "https://localhost:123/a/b/api/test?a=b&c=d";
        var sut = CreateProxy();
        var client = MockHttpHandler.CreateClient(
            async (HttpRequestMessage request, CancellationToken cancellationToken) =>
            {
                await Task.Yield();

                Assert.Equal(new Version(1, 1), request.Version);
                Assert.Equal(HttpMethod.Get, request.Method);
                Assert.Equal(targetUri, request.RequestUri.AbsoluteUri);
                Assert.Contains("request", request.Headers.GetValues("x-ms-request-test"));
                Assert.Null(request.Headers.Host);
                Assert.False(request.Headers.TryGetValues(":authority", out var value));

                Assert.Null(request.Content);

                var response = new HttpResponseMessage(HttpStatusCode.SwitchingProtocols);
                response.Headers.TryAddWithoutValidation("x-ms-response-test", "response");
                upstreamStream = new DuplexStream(
                    readStream: StringToStream("response content"),
                    writeStream: new MemoryStream());
                response.Content = new RawStreamContent(upstreamStream);
                return response;
            });

        await sut.SendAsync(httpContext, destinationPrefix, client, new ForwarderRequestConfig()
        {
            Version = HttpVersion.Version11,
        });

        Assert.Equal(StatusCodes.Status101SwitchingProtocols, httpContext.Response.StatusCode);
        Assert.Contains("response", httpContext.Response.Headers["x-ms-response-test"].ToArray());

        downstreamStream.WriteStream.Position = 0;
        var returnedToDownstream = StreamToString(downstreamStream.WriteStream);
        Assert.Equal("response content", returnedToDownstream);

        Assert.NotNull(upstreamStream);
        upstreamStream.WriteStream.Position = 0;
        var sentToUpstream = StreamToString(upstreamStream.WriteStream);
        Assert.Equal("request content", sentToUpstream);

        AssertProxyStartStop(events, destinationPrefix, httpContext.Response.StatusCode);
        events.AssertContainProxyStages(upgrade: true);
    }

    // Tests proxying an upgradeable request where the destination refused to upgrade.
    // We should still proxy back the response.
    [Fact]
    public async Task UpgradableRequestFailsToUpgrade_ProxiesResponse()
    {
        var events = TestEventListener.Collect();

        var httpContext = new DefaultHttpContext();
        httpContext.Request.Method = "GET";
        httpContext.Request.Scheme = "https";
        httpContext.Request.Host = new HostString("example.com");
        httpContext.Request.Path = "/api/test";
        httpContext.Request.QueryString = new QueryString("?a=b&c=d");
        httpContext.Request.Headers[":host"] = "example.com";
        httpContext.Request.Headers["x-ms-request-test"] = "request";
        // TODO: https://github.com/microsoft/reverse-proxy/issues/255
        httpContext.Request.Headers["Upgrade"] = "WebSocket";

        var proxyResponseStream = new MemoryStream();
        httpContext.Response.Body = proxyResponseStream;

        var upgradeFeatureMock = new Mock<IHttpUpgradeFeature>(MockBehavior.Strict);
        upgradeFeatureMock.SetupGet(u => u.IsUpgradableRequest).Returns(true);
        httpContext.Features.Set(upgradeFeatureMock.Object);

        var destinationPrefix = "https://localhost:123/a/b/";
        var targetUri = "https://localhost:123/a/b/api/test?a=b&c=d";
        var sut = CreateProxy();
        var client = MockHttpHandler.CreateClient(
            async (HttpRequestMessage request, CancellationToken cancellationToken) =>
            {
                await Task.Yield();

                Assert.Equal(new Version(1, 1), request.Version);
                Assert.Equal(HttpMethod.Get, request.Method);
                Assert.Equal(targetUri, request.RequestUri.AbsoluteUri);
                Assert.Contains("request", request.Headers.GetValues("x-ms-request-test"));

                Assert.Null(request.Content);

                var response = new HttpResponseMessage((HttpStatusCode)234);
                response.ReasonPhrase = "Test Reason Phrase";
                response.Headers.TryAddWithoutValidation("x-ms-response-test", "response");
                response.Content = new StreamContent(StringToStream("response content"));
                response.Content.Headers.TryAddWithoutValidation("Content-Language", "responseLanguage");
                return response;
            });

        await sut.SendAsync(httpContext, destinationPrefix, client, new ForwarderRequestConfig()
        {
            Version = HttpVersion.Version11,
        });

        Assert.Equal(234, httpContext.Response.StatusCode);
        var reasonPhrase = httpContext.Features.Get<IHttpResponseFeature>().ReasonPhrase;
        Assert.Equal("Test Reason Phrase", reasonPhrase);
        Assert.Contains("response", httpContext.Response.Headers["x-ms-response-test"].ToArray());
        Assert.Contains("responseLanguage", httpContext.Response.Headers["Content-Language"].ToArray());

        proxyResponseStream.Position = 0;
        var proxyResponseText = StreamToString(proxyResponseStream);
        Assert.Equal("response content", proxyResponseText);

        AssertProxyStartStop(events, destinationPrefix, httpContext.Response.StatusCode);
        events.AssertContainProxyStages(hasRequestContent: false, upgrade: false);
    }

    [Fact]
    public async Task UpgradableRequest_CancelsIfIdle()
    {
        var events = TestEventListener.Collect();

        var httpContext = new DefaultHttpContext();
        httpContext.Request.Method = "GET";
        httpContext.Request.Scheme = "http";
        httpContext.Request.Path = "/api/test";
        httpContext.Connection.RemoteIpAddress = IPAddress.Loopback;

        // TODO: https://github.com/microsoft/reverse-proxy/issues/255
        // https://github.com/microsoft/reverse-proxy/issues/467
        httpContext.Request.Headers["Upgrade"] = "WebSocket";

        var idleTcs = new TaskCompletionSource<int>(TaskCreationOptions.RunContinuationsAsynchronously);

        var downstreamStream = new DuplexStream(
            readStream: new StallStream(ct =>
            {
                ct.Register(() => idleTcs.TrySetCanceled());
                return idleTcs.Task;
            }),
            writeStream: new MemoryStream());
        DuplexStream upstreamStream = null;

        var upgradeFeatureMock = new Mock<IHttpUpgradeFeature>();
        upgradeFeatureMock.SetupGet(u => u.IsUpgradableRequest).Returns(true);
        upgradeFeatureMock.Setup(u => u.UpgradeAsync()).ReturnsAsync(downstreamStream);
        httpContext.Features.Set(upgradeFeatureMock.Object);

        var destinationPrefix = "https://localhost:123/a/b/";
        var sut = CreateProxy();
        var client = MockHttpHandler.CreateClient(
            async (HttpRequestMessage request, CancellationToken cancellationToken) =>
            {
                await Task.Yield();

                Assert.Equal(new Version(1, 1), request.Version);
                Assert.Equal(HttpMethod.Get, request.Method);

                Assert.Null(request.Content);

                var response = new HttpResponseMessage(HttpStatusCode.SwitchingProtocols);
                upstreamStream = new DuplexStream(
                    readStream: new StallStream(ct =>
                    {
                        ct.Register(() => idleTcs.TrySetCanceled());
                        return idleTcs.Task;
                    }),
                    writeStream: new MemoryStream());
                response.Content = new RawStreamContent(upstreamStream);
                return response;
            });

        var result = await sut.SendAsync(httpContext, destinationPrefix, client, new ForwarderRequestConfig
        {
            Version = HttpVersion.Version11,
            ActivityTimeout = TimeSpan.FromSeconds(1),
        }).DefaultTimeout();

        Assert.Equal(StatusCodes.Status101SwitchingProtocols, httpContext.Response.StatusCode);

<<<<<<< HEAD
        // When both are idle it's a race which gets reported as canceled first.
        Assert.True(ForwarderError.UpgradeRequestClient == result
            || ForwarderError.UpgradeResponseDestination == result);
=======
        Assert.Equal(ForwarderError.UpgradeActivityTimeout, result);
>>>>>>> 77f78d47

        events.AssertContainProxyStages(upgrade: true);
    }

    [Theory]
    [InlineData("TRACE", "HTTP/1.1", "")]
    [InlineData("TRACE", "HTTP/2", "")]
    [InlineData("GET", "HTTP/1.1", "")]
    [InlineData("GET", "HTTP/2", "")]
    [InlineData("GET", "HTTP/1.1", "Content-Length:0")]
    [InlineData("HEAD", "HTTP/1.1", "")]
    [InlineData("POST", "HTTP/1.1", "")]
    [InlineData("POST", "HTTP/1.1", "Content-Length:0")]
    [InlineData("POST", "HTTP/1.1", "Content-Length:0;Content-Type:text/plain")]
    [InlineData("POST", "HTTP/2", "Content-Length:0")]
    [InlineData("POST", "HTTP/2", "Content-Length:0;Content-Type:text/plain")]
    [InlineData("PATCH", "HTTP/1.1", "")]
    [InlineData("DELETE", "HTTP/1.1", "")]
    [InlineData("Unknown", "HTTP/1.1", "")]
    // [InlineData("CONNECT", "HTTP/1.1", "")] Blocked in HttpUtilities.GetHttpMethod
    [InlineData("GET", "HTTP/1.1", "Allow:Foo")]
    [InlineData("GET", "HTTP/1.1", "Content-Disposition:Foo")]
    [InlineData("GET", "HTTP/1.1", "Content-Encoding:Foo")]
    [InlineData("GET", "HTTP/1.1", "Content-Language:Foo")]
    [InlineData("GET", "HTTP/1.1", "Content-Location:Foo")]
    [InlineData("GET", "HTTP/1.1", "Content-MD5:Foo")]
    [InlineData("GET", "HTTP/1.1", "Content-Range:Foo")]
    [InlineData("GET", "HTTP/1.1", "Content-Type:Foo")]
    [InlineData("GET", "HTTP/1.1", "Expires:Foo")]
    [InlineData("GET", "HTTP/1.1", "Last-Modified:Foo")]
    public async Task RequestWithoutBodies_NoHttpContent(string method, string protocol, string headerList)
    {
        var events = TestEventListener.Collect();

        var httpContext = new DefaultHttpContext();
        httpContext.Request.Method = method;
        httpContext.Request.Protocol = protocol;

        var headers = headerList
            .Split(';', StringSplitOptions.RemoveEmptyEntries)
            .Select(header => (Key: header.Split(':')[0], Value: header.Split(':')[1]))
            .ToArray();

        foreach (var (key, value) in headers)
        {
            httpContext.Request.Headers[key] = value;
        }

        var destinationPrefix = "https://localhost/";
        var sut = CreateProxy();
        var client = MockHttpHandler.CreateClient(
            async (HttpRequestMessage request, CancellationToken cancellationToken) =>
            {
                Assert.Equal(new Version(2, 0), request.Version);
                Assert.Equal(method, request.Method.Method, StringComparer.OrdinalIgnoreCase);

                // When adding content-specific headers, we will inject an EmptyHttpContent if no other content is present
                if (headers.Any())
                {
                    Assert.NotNull(request.Content);
                    Assert.IsType<EmptyHttpContent>(request.Content);
                    Assert.Empty(await request.Content.ReadAsByteArrayAsync(cancellationToken));

                    foreach (var (key, value) in headers)
                    {
                        Assert.True(request.Content.Headers.TryGetValues(key, out var values));
                        Assert.Equal(value, Assert.Single(values));
                    }

                    // If a custom content is injected, so is a "Content-Length: 0" header
                    Assert.True(request.Content.Headers.TryGetValues(HeaderNames.ContentLength, out var contentLength));
                    Assert.Equal("0", Assert.Single(contentLength));
                }
                else
                {
                    Assert.Null(request.Content);
                }

                return new HttpResponseMessage(HttpStatusCode.OK) { Content = new ByteArrayContent(Array.Empty<byte>()) };
            });

        await sut.SendAsync(httpContext, destinationPrefix, client);

        Assert.Equal(StatusCodes.Status200OK, httpContext.Response.StatusCode);

        AssertProxyStartStop(events, destinationPrefix, httpContext.Response.StatusCode);
        events.AssertContainProxyStages(hasRequestContent: false);
    }

    [Theory]
    [InlineData("POST", "HTTP/2", "", "")]
    [InlineData("PATCH", "HTTP/2", "", "")]
    [InlineData("UNKNOWN", "HTTP/2", "", "")]
    [InlineData("UNKNOWN", "HTTP/1.1", "Content-Length:10", "aaaaaaaaaa")]
    [InlineData("UNKNOWN", "HTTP/1.1", "transfer-encoding:Chunked", "")]
    [InlineData("GET", "HTTP/1.1", "Content-Length:10", "aaaaaaaaaa")]
    [InlineData("GET", "HTTP/2", "Content-Length:10", "aaaaaaaaaa")]
    [InlineData("HEAD", "HTTP/1.1", "transfer-encoding:Chunked", "")]
    [InlineData("HEAD", "HTTP/2", "transfer-encoding:Chunked", "")]
    public async Task RequestWithBodies_HasHttpContent(string method, string protocol, string headers, string body)
    {
        var events = TestEventListener.Collect();

        var httpContext = new DefaultHttpContext();
        httpContext.Request.Method = method;
        httpContext.Request.Protocol = protocol;
        foreach (var header in headers.Split(';', StringSplitOptions.RemoveEmptyEntries))
        {
            var parts = header.Split(':');
            var key = parts[0];
            var value = parts[1];
            httpContext.Request.Headers[key] = value;
        }
        httpContext.Request.Body = StringToStream(body);

        var destinationPrefix = "https://localhost/";
        var sut = CreateProxy();
        var client = MockHttpHandler.CreateClient(
            async (HttpRequestMessage request, CancellationToken cancellationToken) =>
            {
                Assert.Equal(new Version(2, 0), request.Version);
                Assert.Equal(method, request.Method.Method, StringComparer.OrdinalIgnoreCase);

                Assert.NotNull(request.Content);

                // Must consume the body
                await request.Content.CopyToWithCancellationAsync(Stream.Null);

                return new HttpResponseMessage(HttpStatusCode.OK) { Content = new ByteArrayContent(Array.Empty<byte>()) };
            });

        await sut.SendAsync(httpContext, destinationPrefix, client);

        Assert.Equal(StatusCodes.Status200OK, httpContext.Response.StatusCode);

        AssertProxyStartStop(events, destinationPrefix, httpContext.Response.StatusCode);
        events.AssertContainProxyStages();
    }

    [Theory]
    [InlineData("1.1", 1, "")]
    [InlineData("1.1", 1, "aa")]
    [InlineData("1.1", 2, "a")]
    [InlineData("2.0", 1, "")]
    [InlineData("2.0", 1, "aa")]
    [InlineData("2.0", 2, "a")]
    public async Task RequestWithBodies_WrongContentLength(string version, long contentLength, string body)
    {
        var events = TestEventListener.Collect();

        var httpContext = new DefaultHttpContext();
        httpContext.Request.Method = "POST";
        httpContext.Request.ContentLength = contentLength;
        httpContext.Request.Body = StringToStream(body);

        var destinationPrefix = "https://localhost/";
        var sut = CreateProxy();
        var client = MockHttpHandler.CreateClient(
            async (HttpRequestMessage request, CancellationToken cancellationToken) =>
            {
                Assert.Equal(new Version(version), request.Version);

                Assert.NotNull(request.Content);

                // Must throw
                try
                {
                    await request.Content.CopyToWithCancellationAsync(Stream.Null);
                }
                catch (HttpRequestException ex)
                {
                    Assert.Contains("Content-Length", ex.InnerException.InnerException.Message);
                    throw;
                }

                return new HttpResponseMessage(HttpStatusCode.OK) { Content = new ByteArrayContent(Array.Empty<byte>()) };
            });

        var options = new ForwarderRequestConfig
        {
            Version = new Version(version),
        };

        var proxyError = await sut.SendAsync(httpContext, destinationPrefix, client, options);

        Assert.Equal(ForwarderError.RequestBodyClient, proxyError);
        Assert.Equal(StatusCodes.Status400BadRequest, httpContext.Response.StatusCode);
        var errorFeature = httpContext.Features.Get<IForwarderErrorFeature>();
        Assert.Equal(ForwarderError.RequestBodyClient, errorFeature.Error);
        Assert.IsType<AggregateException>(errorFeature.Exception);

        AssertProxyStartFailedStop(events, destinationPrefix, httpContext.Response.StatusCode, errorFeature.Error);
        events.AssertContainProxyStages(new[] { ForwarderStage.SendAsyncStart, ForwarderStage.RequestContentTransferStart });
    }

    [Fact]
    public async Task RequestWithBodies_WithoutContentLength()
    {
        var events = TestEventListener.Collect();

        var httpContext = new DefaultHttpContext();
        httpContext.Request.Method = "POST";
        httpContext.Request.Protocol = "HTTP/2";
        httpContext.Request.Body = StringToStream("request content");

        var destinationPrefix = "https://localhost/";
        var sut = CreateProxy();
        var client = MockHttpHandler.CreateClient(
            async (HttpRequestMessage request, CancellationToken cancellationToken) =>
            {
                Assert.Equal(new Version(2, 0), request.Version);

                Assert.NotNull(request.Content);

                // Must consume the body
                await request.Content.CopyToWithCancellationAsync(Stream.Null);

                return new HttpResponseMessage(HttpStatusCode.OK) { Content = new ByteArrayContent(Array.Empty<byte>()) };
            });

        await sut.SendAsync(httpContext, destinationPrefix, client);

        Assert.Equal(StatusCodes.Status200OK, httpContext.Response.StatusCode);

        AssertProxyStartStop(events, destinationPrefix, httpContext.Response.StatusCode);
        events.AssertContainProxyStages();
    }

    [Fact]
    public async Task BodyDetectionFeatureSaysNo_NoHttpContent()
    {
        var events = TestEventListener.Collect();

        var httpContext = new DefaultHttpContext();
        httpContext.Request.Method = HttpMethods.Post;
        httpContext.Features.Set<IHttpRequestBodyDetectionFeature>(new TestBodyDetector() { CanHaveBody = false });

        var destinationPrefix = "https://localhost/";
        var sut = CreateProxy();
        var client = MockHttpHandler.CreateClient(
            (HttpRequestMessage request, CancellationToken cancellationToken) =>
            {
                Assert.Equal(new Version(2, 0), request.Version);

                Assert.Null(request.Content);

                var response = new HttpResponseMessage(HttpStatusCode.OK) { Content = new ByteArrayContent(Array.Empty<byte>()) };
                return Task.FromResult(response);
            });

        await sut.SendAsync(httpContext, destinationPrefix, client);

        Assert.Equal(StatusCodes.Status200OK, httpContext.Response.StatusCode);

        AssertProxyStartStop(events, destinationPrefix, httpContext.Response.StatusCode);
        events.AssertContainProxyStages(hasRequestContent: false);
    }

    [Fact]
    public async Task BodyDetectionFeatureSaysYes_HasHttpContent()
    {
        var events = TestEventListener.Collect();

        var httpContext = new DefaultHttpContext();
        httpContext.Request.Method = HttpMethods.Get;
        httpContext.Features.Set<IHttpRequestBodyDetectionFeature>(new TestBodyDetector() { CanHaveBody = true });

        var destinationPrefix = "https://localhost/";
        var sut = CreateProxy();
        var client = MockHttpHandler.CreateClient(
            async (HttpRequestMessage request, CancellationToken cancellationToken) =>
            {
                Assert.Equal(new Version(2, 0), request.Version);

                Assert.NotNull(request.Content);

                // Must consume the body
                await request.Content.CopyToWithCancellationAsync(Stream.Null);

                return new HttpResponseMessage(HttpStatusCode.OK) { Content = new ByteArrayContent(Array.Empty<byte>()) };
            });

        await sut.SendAsync(httpContext, destinationPrefix, client);

        Assert.Equal(StatusCodes.Status200OK, httpContext.Response.StatusCode);

        AssertProxyStartStop(events, destinationPrefix, httpContext.Response.StatusCode);
        events.AssertContainProxyStages();
    }

    private class TestBodyDetector : IHttpRequestBodyDetectionFeature
    {
        public bool CanHaveBody { get; set; }
    }

    [Theory]
#if !NET7_0_OR_GREATER // Fixed in .NET 7.0
    // This is an invalid format per spec but may happen due to https://github.com/dotnet/aspnetcore/issues/26461
    [InlineData("testA=A_Cookie", "testB=B_Cookie", "testC=C_Cookie")]
    [InlineData("testA=A_Value", "testB=B_Value", "testC=C_Value")]
    [InlineData("testA=A_Value, testB=B_Value", "testC=C_Value")]
    [InlineData("testA=A_Value", "", "testB=B_Value, testC=C_Value")]
    [InlineData("", "")]
#endif
    [InlineData("testA=A_Value, testB=B_Value, testC=C_Value")]
    public async Task RequestWithCookieHeaders(params string[] cookies)
    {
        var events = TestEventListener.Collect();

        
        var httpContext = new DefaultHttpContext();
        httpContext.Request.Method = "GET";
        httpContext.Request.Headers[HeaderNames.Cookie] = cookies;

        var destinationPrefix = "https://localhost/";
        var sut = CreateProxy();
        var client = MockHttpHandler.CreateClient(
            (HttpRequestMessage request, CancellationToken cancellationToken) =>
            {
                // "testA=A_Cookie; testB=B_Cookie; testC=C_Cookie"
                var expectedCookieString = string.Join("; ", cookies);

                Assert.Equal(new Version(2, 0), request.Version);
                Assert.Equal("GET", request.Method.Method, StringComparer.OrdinalIgnoreCase);
                Assert.Null(request.Content);
                Assert.True(request.Headers.TryGetValues(HeaderNames.Cookie, out var cookieHeaders));
                Assert.NotNull(cookieHeaders);
                var cookie = Assert.Single(cookieHeaders);
                Assert.Equal(expectedCookieString, cookie);

                var response = new HttpResponseMessage(HttpStatusCode.OK) { Content = new ByteArrayContent(Array.Empty<byte>()) };
                return Task.FromResult(response);
            });

        await sut.SendAsync(httpContext, destinationPrefix, client);

        Assert.Null(httpContext.Features.Get<IForwarderErrorFeature>());
        Assert.Equal(StatusCodes.Status200OK, httpContext.Response.StatusCode);

        AssertProxyStartStop(events, destinationPrefix, httpContext.Response.StatusCode);
        events.AssertContainProxyStages(hasRequestContent: false);
    }

    [Theory]
    [MemberData(nameof(RequestMultiHeadersData))]
    public async Task RequestWithMultiHeaders(string version, string headerName, string[] headers)
    {
        var events = TestEventListener.Collect();

        var httpContext = new DefaultHttpContext();
        httpContext.Request.Method = "GET";
        httpContext.Request.Headers[headerName] = headers;

        var destinationPrefix = "https://localhost/";
        var sut = CreateProxy();
        var client = MockHttpHandler.CreateClient(
            (HttpRequestMessage request, CancellationToken cancellationToken) =>
            {
                Assert.Equal(new Version(version), request.Version);
                Assert.Equal("GET", request.Method.Method, StringComparer.OrdinalIgnoreCase);
                IEnumerable<string> sentHeaders;
                if (headerName.StartsWith("Content"))
                {
                    Assert.True(request.Content.Headers.TryGetValues(headerName, out sentHeaders));
                }
                else
                {
                    Assert.True(request.Headers.TryGetValues(headerName, out sentHeaders));
                }

                Assert.NotNull(sentHeaders);
                AreEqualIgnoringEmptyStrings(sentHeaders, headers);

                var response = new HttpResponseMessage(HttpStatusCode.OK) { Content = new ByteArrayContent(Array.Empty<byte>()) };
                return Task.FromResult(response);
            });

        await sut.SendAsync(httpContext, destinationPrefix, client, new ForwarderRequestConfig { Version = new Version(version) });

        Assert.Null(httpContext.Features.Get<IForwarderErrorFeature>());
        Assert.Equal(StatusCodes.Status200OK, httpContext.Response.StatusCode);

        AssertProxyStartStop(events, destinationPrefix, httpContext.Response.StatusCode);
        events.AssertContainProxyStages(hasRequestContent: false);
    }

    [Theory]
    [MemberData(nameof(RequestEmptyMultiHeadersData))]
    public async Task RequestWithEmptyMultiHeaders(string version, string headerName, string[] headers)
    {
        var events = TestEventListener.Collect();

        var httpContext = new DefaultHttpContext();
        httpContext.Request.Method = "GET";
        httpContext.Request.Headers[headerName] = headers;

        var destinationPrefix = "https://localhost/";
        var sut = CreateProxy();
        var client = MockHttpHandler.CreateClient(
            (HttpRequestMessage request, CancellationToken cancellationToken) =>
            {
                Assert.Equal(new Version(version), request.Version);
                Assert.Equal("GET", request.Method.Method, StringComparer.OrdinalIgnoreCase);
                HeaderStringValues sentHeaders;
                if (headerName.StartsWith("Content"))
                {
                    Assert.True(request.Content.Headers.NonValidated.TryGetValues(headerName, out sentHeaders));
                }
                else
                {
                    Assert.True(request.Headers.NonValidated.TryGetValues(headerName, out sentHeaders));
                }
                Assert.Equal(sentHeaders, headers);

                var response = new HttpResponseMessage(HttpStatusCode.OK) { Content = new ByteArrayContent(Array.Empty<byte>()) };
                return Task.FromResult(response);
            });

        await sut.SendAsync(httpContext, destinationPrefix, client, new ForwarderRequestConfig { Version = new Version(version) });

        Assert.Null(httpContext.Features.Get<IForwarderErrorFeature>());
        Assert.Equal(StatusCodes.Status200OK, httpContext.Response.StatusCode);

        AssertProxyStartStop(events, destinationPrefix, httpContext.Response.StatusCode);
        events.AssertContainProxyStages(hasRequestContent: false);
    }

    internal static void AreEqualIgnoringEmptyStrings(IEnumerable<string> left, IEnumerable<string> right)
    => Assert.Equal(left.Where(s => !string.IsNullOrEmpty(s)), right.Where(s => !string.IsNullOrEmpty(s)));

    public static IEnumerable<string> RequestMultiHeaderNames()
    {
        var headers = new[]
        {
            HeaderNames.Accept,
            HeaderNames.AcceptCharset,
            HeaderNames.AcceptEncoding,
            HeaderNames.AcceptLanguage,
            HeaderNames.ContentEncoding,
            HeaderNames.ContentLanguage,
            HeaderNames.ContentType,
            HeaderNames.Via
        };

        foreach (var header in headers)
        {
            yield return header;
        }
    }

    public static IEnumerable<string> ResponseMultiHeaderNames()
    {
        var headers = new[]
        {
            HeaderNames.AcceptRanges,
            HeaderNames.Allow,
            HeaderNames.ContentEncoding,
            HeaderNames.ContentLanguage,
            HeaderNames.ContentRange,
            HeaderNames.ContentType,
            HeaderNames.SetCookie,
            HeaderNames.Via,
            HeaderNames.Warning,
            HeaderNames.WWWAuthenticate
        };

        foreach (var header in headers)
        {
            yield return header;
        }
    }

    public static IEnumerable<string[]> MultiValues()
    {
        var values = new string[][] {
            new[] { "testA=A_Value", "testB=B_Value", "testC=C_Value" },
            new[] { "testA=A_Value, testB=B_Value", "testC=C_Value" },
            new[] { "testA=A_Value", "",  "testB=B_Value, testC=C_Value" },
            new[] { "testA=A_Value, testB=B_Value, testC=C_Value" }
        };

        foreach (var value in values)
        {
            yield return value;
        }
    }

    public static IEnumerable<object[]> RequestMultiHeadersData()
    {
        foreach (var header in RequestMultiHeaderNames())
        {
            foreach (var value in MultiValues())
            {
                foreach (var version in new[] { "1.1", "2.0" })
                {
                    yield return new object[] { version, header, value };
                }
            }
        }
    }

    public static IEnumerable<object[]> ResponseMultiHeadersData()
    {
        foreach (var header in ResponseMultiHeaderNames())
        {
            foreach (var version in new[] { "1.1", "2.0" })                
            {
                foreach (var value in MultiValues())
                {
                    yield return new object[] { version, header, value };
                }
                yield return new object[] { version, header, new[] { "", "" } };
            }
        }
    }

    public static IEnumerable<object[]> RequestEmptyMultiHeadersData()
    {
        foreach (var header in RequestMultiHeaderNames())
        {
            foreach (var version in new[] { "1.1", "2.0" })
            {
                yield return new object[] { version, header, new[] { "", "" } };
            }
        }
    }

    public static IEnumerable<object[]> ResponseEmptyMultiHeadersData()
    {
        foreach (var header in ResponseMultiHeaderNames())
        {
            foreach (var version in new[] { "1.1", "2.0" })
            {
                yield return new object[] { version, header, new[] { "", "" } };
            }
        }
    }

    [Fact]
    public async Task OptionsWithVersion()
    {
        var events = TestEventListener.Collect();

        // Use any non-default value
        var version = new Version(3, 0);
        var versionPolicy = HttpVersionPolicy.RequestVersionExact;

        var httpContext = new DefaultHttpContext();
        httpContext.Request.Method = "GET";

        var destinationPrefix = "https://localhost/";
        var sut = CreateProxy();
        var client = MockHttpHandler.CreateClient(
            (HttpRequestMessage request, CancellationToken cancellationToken) =>
            {
                Assert.Equal(version, request.Version);
                Assert.Equal(versionPolicy, request.VersionPolicy);
                Assert.Equal("GET", request.Method.Method, StringComparer.OrdinalIgnoreCase);
                Assert.Null(request.Content);

                var response = new HttpResponseMessage(HttpStatusCode.OK) { Content = new ByteArrayContent(Array.Empty<byte>()) };
                return Task.FromResult(response);
            });

        var options = new ForwarderRequestConfig
        {
            Version = version,
            VersionPolicy = versionPolicy,
        };

        var proxyError = await sut.SendAsync(httpContext, destinationPrefix, client, options);

        Assert.Equal(ForwarderError.None, proxyError);
        Assert.Null(httpContext.Features.Get<IForwarderErrorFeature>());
        Assert.Equal(StatusCodes.Status200OK, httpContext.Response.StatusCode);

        AssertProxyStartStop(events, destinationPrefix, httpContext.Response.StatusCode);
        events.AssertContainProxyStages(hasRequestContent: false);
    }

    [Fact]
    public async Task OptionsWithVersion_Transformed()
    {
        var events = TestEventListener.Collect();

        // Use any non-default value
        var version = new Version(0, 9);
        var transformedVersion = new Version(3, 0);
        var versionPolicy = HttpVersionPolicy.RequestVersionExact;
        var transformedVersionPolicy = HttpVersionPolicy.RequestVersionOrHigher;

        var httpContext = new DefaultHttpContext();
        httpContext.Request.Method = "GET";

        var destinationPrefix = "https://localhost/";
        var sut = CreateProxy();
        var client = MockHttpHandler.CreateClient(
            (HttpRequestMessage request, CancellationToken cancellationToken) =>
            {
                Assert.Equal(transformedVersion, request.Version);
                Assert.Equal(transformedVersionPolicy, request.VersionPolicy);
                Assert.Equal("GET", request.Method.Method, StringComparer.OrdinalIgnoreCase);
                Assert.Null(request.Content);

                var response = new HttpResponseMessage(HttpStatusCode.OK) { Content = new ByteArrayContent(Array.Empty<byte>()) };
                return Task.FromResult(response);
            });

        var transforms = new DelegateHttpTransforms()
        {
            CopyRequestHeaders = false,
            OnRequest = (context, request, destination) =>
            {
                Assert.Equal(version, request.Version);
                request.Version = transformedVersion;
                Assert.Equal(versionPolicy, request.VersionPolicy);
                request.VersionPolicy = transformedVersionPolicy;
                return Task.CompletedTask;
            }
        };

        var requestOptions = new ForwarderRequestConfig
        {
            Version = version,
            VersionPolicy = versionPolicy,
        };

        var proxyError = await sut.SendAsync(httpContext, destinationPrefix, client, requestOptions, transforms);

        Assert.Equal(ForwarderError.None, proxyError);
        Assert.Null(httpContext.Features.Get<IForwarderErrorFeature>());
        Assert.Equal(StatusCodes.Status200OK, httpContext.Response.StatusCode);

        AssertProxyStartStop(events, destinationPrefix, httpContext.Response.StatusCode);
        events.AssertContainProxyStages(hasRequestContent: false);
    }

    [Fact]
    public async Task UnableToConnect_Returns502()
    {
        var events = TestEventListener.Collect();

        var httpContext = new DefaultHttpContext();
        httpContext.Request.Method = "GET";
        httpContext.Request.Host = new HostString("example.com:3456");

        var proxyResponseStream = new MemoryStream();
        httpContext.Response.Body = proxyResponseStream;

        var destinationPrefix = "https://localhost:123/";
        var sut = CreateProxy();
        var client = MockHttpHandler.CreateClient(
            (HttpRequestMessage request, CancellationToken cancellationToken) =>
            {
                throw new HttpRequestException("No connection could be made because the target machine actively refused it.");
            });

        var proxyError = await sut.SendAsync(httpContext, destinationPrefix, client);

        Assert.Equal(ForwarderError.Request, proxyError);
        Assert.Equal(StatusCodes.Status502BadGateway, httpContext.Response.StatusCode);
        Assert.Equal(0, proxyResponseStream.Length);
        var errorFeature = httpContext.Features.Get<IForwarderErrorFeature>();
        Assert.Equal(ForwarderError.Request, errorFeature.Error);
        Assert.IsType<HttpRequestException>(errorFeature.Exception);

        AssertProxyStartFailedStop(events, destinationPrefix, httpContext.Response.StatusCode, errorFeature.Error);
        events.AssertContainProxyStages(new[] { ForwarderStage.SendAsyncStart });
    }

    [Fact]
    public async Task UnableToConnectWithBody_Returns502()
    {
        var events = TestEventListener.Collect();

        var httpContext = new DefaultHttpContext();
        httpContext.Request.Method = "POST";
        httpContext.Request.Host = new HostString("example.com:3456");
        httpContext.Request.Body = new MemoryStream(new byte[1]);
        httpContext.Request.ContentLength = 1;

        var proxyResponseStream = new MemoryStream();
        httpContext.Response.Body = proxyResponseStream;

        var destinationPrefix = "https://localhost:123/";
        var sut = CreateProxy();
        var client = MockHttpHandler.CreateClient(
            (HttpRequestMessage request, CancellationToken cancellationToken) =>
            {
                throw new HttpRequestException("No connection could be made because the target machine actively refused it.");
            });

        var proxyError = await sut.SendAsync(httpContext, destinationPrefix, client);

        Assert.Equal(ForwarderError.Request, proxyError);
        Assert.Equal(StatusCodes.Status502BadGateway, httpContext.Response.StatusCode);
        Assert.Equal(0, proxyResponseStream.Length);
        var errorFeature = httpContext.Features.Get<IForwarderErrorFeature>();
        Assert.Equal(ForwarderError.Request, errorFeature.Error);
        Assert.IsType<HttpRequestException>(errorFeature.Exception);

        AssertProxyStartFailedStop(events, destinationPrefix, httpContext.Response.StatusCode, errorFeature.Error);
        events.AssertContainProxyStages(new[] { ForwarderStage.SendAsyncStart });
    }

    [Fact]
    public async Task RequestTimedOut_Returns504()
    {
        var events = TestEventListener.Collect();

        var httpContext = new DefaultHttpContext();
        httpContext.Request.Method = "GET";
        httpContext.Request.Host = new HostString("example.com:3456");

        var proxyResponseStream = new MemoryStream();
        httpContext.Response.Body = proxyResponseStream;

        var destinationPrefix = "https://localhost:123/";
        var sut = CreateProxy();
        var client = MockHttpHandler.CreateClient(
            (HttpRequestMessage request, CancellationToken cancellationToken) =>
            {
                cancellationToken.WaitHandle.WaitOne();
                cancellationToken.ThrowIfCancellationRequested();
                return Task.FromResult(new HttpResponseMessage());
            });

        // Time out immediately
        var requestOptions = new ForwarderRequestConfig { ActivityTimeout = TimeSpan.FromTicks(1) };

        var proxyError = await sut.SendAsync(httpContext, destinationPrefix, client, requestOptions);

        Assert.Equal(ForwarderError.RequestTimedOut, proxyError);
        Assert.Equal(StatusCodes.Status504GatewayTimeout, httpContext.Response.StatusCode);
        Assert.Equal(0, proxyResponseStream.Length);
        var errorFeature = httpContext.Features.Get<IForwarderErrorFeature>();
        Assert.Equal(ForwarderError.RequestTimedOut, errorFeature.Error);
        Assert.IsType<OperationCanceledException>(errorFeature.Exception);

        AssertProxyStartFailedStop(events, destinationPrefix, httpContext.Response.StatusCode, errorFeature.Error);
        events.AssertContainProxyStages(new[] { ForwarderStage.SendAsyncStart });
    }

    [Fact]
    public async Task RequestConnectTimedOut_Returns504()
    {
        var events = TestEventListener.Collect();

        var httpContext = new DefaultHttpContext();
        httpContext.Request.Method = "GET";
        httpContext.Request.Host = new HostString("example.com:3456");

        var proxyResponseStream = new MemoryStream();
        httpContext.Response.Body = proxyResponseStream;

        var destinationPrefix = "https://microsoft.com:123/"; // Port that doesn't accept connections
        var sut = CreateProxy();

        using var client = new HttpMessageInvoker(new SocketsHttpHandler
        {
            // Time out immediately
            ConnectTimeout = TimeSpan.FromTicks(1)
        });

        var proxyError = await sut.SendAsync(httpContext, destinationPrefix, client);

        Assert.Equal(ForwarderError.RequestTimedOut, proxyError);
        Assert.Equal(StatusCodes.Status504GatewayTimeout, httpContext.Response.StatusCode);
        Assert.Equal(0, proxyResponseStream.Length);
        var errorFeature = httpContext.Features.Get<IForwarderErrorFeature>();
        Assert.Equal(ForwarderError.RequestTimedOut, errorFeature.Error);
        Assert.IsAssignableFrom<OperationCanceledException>(errorFeature.Exception);

        AssertProxyStartFailedStop(events, destinationPrefix, httpContext.Response.StatusCode, errorFeature.Error);
        events.AssertContainProxyStages(new[] { ForwarderStage.SendAsyncStart });
    }

    [Fact]
    public async Task RequestCanceled_Returns400()
    {
        var events = TestEventListener.Collect();

        var httpContext = new DefaultHttpContext();
        httpContext.Request.Method = "GET";
        httpContext.Request.Host = new HostString("example.com:3456");
        httpContext.RequestAborted = new CancellationToken(canceled: true);

        var proxyResponseStream = new MemoryStream();
        httpContext.Response.Body = proxyResponseStream;

        var destinationPrefix = "https://localhost:123/";
        var sut = CreateProxy();
        var client = MockHttpHandler.CreateClient(
            (HttpRequestMessage request, CancellationToken cancellationToken) =>
            {
                cancellationToken.ThrowIfCancellationRequested();
                return Task.FromResult(new HttpResponseMessage());
            });

        var proxyError = await sut.SendAsync(httpContext, destinationPrefix, client);

        Assert.Equal(ForwarderError.RequestCanceled, proxyError);
        Assert.Equal(StatusCodes.Status400BadRequest, httpContext.Response.StatusCode);
        Assert.Equal(0, proxyResponseStream.Length);
        var errorFeature = httpContext.Features.Get<IForwarderErrorFeature>();
        Assert.Equal(ForwarderError.RequestCanceled, errorFeature.Error);
        Assert.IsType<OperationCanceledException>(errorFeature.Exception);

        AssertProxyStartFailedStop(events, destinationPrefix, httpContext.Response.StatusCode, errorFeature.Error);
        events.AssertContainProxyStages(new[] { ForwarderStage.SendAsyncStart });
    }

    [Fact]
    public async Task RequestWithBodyTimedOut_Returns504()
    {
        var events = TestEventListener.Collect();

        var httpContext = new DefaultHttpContext();
        httpContext.Request.Method = "POST";
        httpContext.Request.Host = new HostString("example.com:3456");
        httpContext.Request.Body = new MemoryStream(new byte[1]);
        httpContext.Request.ContentLength = 1;

        var proxyResponseStream = new MemoryStream();
        httpContext.Response.Body = proxyResponseStream;

        var destinationPrefix = "https://localhost:123/";
        var sut = CreateProxy();
        var client = MockHttpHandler.CreateClient(
            (HttpRequestMessage request, CancellationToken cancellationToken) =>
            {
                cancellationToken.WaitHandle.WaitOne();
                cancellationToken.ThrowIfCancellationRequested();
                return Task.FromResult(new HttpResponseMessage());
            });

        // Time out immediately
        var requestOptions = new ForwarderRequestConfig { ActivityTimeout = TimeSpan.FromTicks(1) };

        var proxyError = await sut.SendAsync(httpContext, destinationPrefix, client, requestOptions);

        Assert.Equal(ForwarderError.RequestTimedOut, proxyError);
        Assert.Equal(StatusCodes.Status504GatewayTimeout, httpContext.Response.StatusCode);
        Assert.Equal(0, proxyResponseStream.Length);
        var errorFeature = httpContext.Features.Get<IForwarderErrorFeature>();
        Assert.Equal(ForwarderError.RequestTimedOut, errorFeature.Error);
        Assert.IsType<OperationCanceledException>(errorFeature.Exception);

        AssertProxyStartFailedStop(events, destinationPrefix, httpContext.Response.StatusCode, errorFeature.Error);
        events.AssertContainProxyStages(new[] { ForwarderStage.SendAsyncStart });
    }

    [Fact]
    public async Task RequestWithBody_KeptAliveByActivity()
    {
        var events = TestEventListener.Collect();

        var reads = 0;
        var expectedReads = 6;

        var httpContext = new DefaultHttpContext();
        httpContext.Request.Method = "POST";
        httpContext.Request.Body = new CallbackReadStream(async (memory, ct) =>
        {
            if (memory.Length == 0 || reads >= expectedReads)
            {
                return 0;
            }
            reads++;
            await Task.Delay(TimeSpan.FromMilliseconds(250), ct);
            memory.Span[0] = (byte)'a';
            return 1;
        });
        httpContext.Request.ContentLength = expectedReads;

        var proxyResponseStream = new MemoryStream();
        httpContext.Response.Body = proxyResponseStream;

        var destinationPrefix = "https://localhost:123/";
        var sut = CreateProxy();
        var client = MockHttpHandler.CreateClient(
            async (HttpRequestMessage request, CancellationToken cancellationToken) =>
            {
                Assert.Equal(new Version(2, 0), request.Version);
                Assert.Equal("POST", request.Method.Method, StringComparer.OrdinalIgnoreCase);

                Assert.NotNull(request.Content);

                // Must consume the body
                var body = new MemoryStream();
                await request.Content.CopyToWithCancellationAsync(body);

                Assert.Equal(expectedReads, body.Length);

                cancellationToken.ThrowIfCancellationRequested();

                return new HttpResponseMessage(HttpStatusCode.OK) { Content = new ByteArrayContent(Array.Empty<byte>()) };
            });

        var requestOptions = new ForwarderRequestConfig { ActivityTimeout = TimeSpan.FromSeconds(1) };

        var proxyError = await sut.SendAsync(httpContext, destinationPrefix, client, requestOptions);

        Assert.Equal(ForwarderError.None, proxyError);
        Assert.Equal(StatusCodes.Status200OK, httpContext.Response.StatusCode);
        Assert.Equal(0, proxyResponseStream.Length);

        AssertProxyStartStop(events, destinationPrefix, httpContext.Response.StatusCode);
        events.AssertContainProxyStages(new[] { ForwarderStage.SendAsyncStart, ForwarderStage.SendAsyncStop,
            ForwarderStage.RequestContentTransferStart, ForwarderStage.ResponseContentTransferStart,  });
    }

    [Fact]
    public async Task RequestWithBodyCanceled_Returns400()
    {
        var events = TestEventListener.Collect();

        var httpContext = new DefaultHttpContext();
        httpContext.Request.Method = "POST";
        httpContext.Request.Host = new HostString("example.com:3456");
        httpContext.Request.Body = new MemoryStream(new byte[1]);
        httpContext.Request.ContentLength = 1;
        httpContext.RequestAborted = new CancellationToken(canceled: true);

        var proxyResponseStream = new MemoryStream();
        httpContext.Response.Body = proxyResponseStream;

        var destinationPrefix = "https://localhost:123/";
        var sut = CreateProxy();
        var client = MockHttpHandler.CreateClient(
            (HttpRequestMessage request, CancellationToken cancellationToken) =>
            {
                cancellationToken.ThrowIfCancellationRequested();
                return Task.FromResult(new HttpResponseMessage());
            });

        var proxyError = await sut.SendAsync(httpContext, destinationPrefix, client);

        Assert.Equal(ForwarderError.RequestCanceled, proxyError);
        Assert.Equal(StatusCodes.Status400BadRequest, httpContext.Response.StatusCode);
        Assert.Equal(0, proxyResponseStream.Length);
        var errorFeature = httpContext.Features.Get<IForwarderErrorFeature>();
        Assert.Equal(ForwarderError.RequestCanceled, errorFeature.Error);
        Assert.IsType<OperationCanceledException>(errorFeature.Exception);

        AssertProxyStartFailedStop(events, destinationPrefix, httpContext.Response.StatusCode, errorFeature.Error);
        events.AssertContainProxyStages(new[] { ForwarderStage.SendAsyncStart });
    }

    [Fact]
    public async Task RequestBodyClientErrorBeforeResponseError_Returns400()
    {
        var events = TestEventListener.Collect();

        var httpContext = new DefaultHttpContext();
        httpContext.Request.Method = "POST";
        httpContext.Request.Host = new HostString("example.com:3456");
        httpContext.Request.Body = new ThrowStream(throwOnFirstRead: true);
        httpContext.Request.ContentLength = 1;

        var proxyResponseStream = new MemoryStream();
        httpContext.Response.Body = proxyResponseStream;

        var destinationPrefix = "https://localhost:123/";
        var sut = CreateProxy();
        var client = MockHttpHandler.CreateClient(
            async (HttpRequestMessage request, CancellationToken cancellationToken) =>
            {
                // Should throw.
                await request.Content.CopyToWithCancellationAsync(Stream.Null);
                return new HttpResponseMessage();
            });

        var proxyError = await sut.SendAsync(httpContext, destinationPrefix, client);

        Assert.Equal(ForwarderError.RequestBodyClient, proxyError);
        Assert.Equal(StatusCodes.Status400BadRequest, httpContext.Response.StatusCode);
        Assert.Equal(0, proxyResponseStream.Length);
        var errorFeature = httpContext.Features.Get<IForwarderErrorFeature>();
        Assert.Equal(ForwarderError.RequestBodyClient, errorFeature.Error);
        Assert.IsType<AggregateException>(errorFeature.Exception);

        AssertProxyStartFailedStop(events, destinationPrefix, httpContext.Response.StatusCode, errorFeature.Error);
        events.AssertContainProxyStages(new[] {
            ForwarderStage.SendAsyncStart,
            ForwarderStage.RequestContentTransferStart
        });
    }

    [Theory]
    [InlineData(StatusCodes.Status413PayloadTooLarge)]
    public async Task NonGenericRequestBodyClientErrorCode_ReturnsNonGenericClientErrorCode(int statusCode)
    {
        var events = TestEventListener.Collect();

        var httpContext = new DefaultHttpContext();
        httpContext.Request.Method = "POST";
        httpContext.Request.Host = new HostString("example.com:3456");
        httpContext.Request.ContentLength = 1;
        httpContext.Request.Body = new ThrowBadHttpRequestExceptionStream(statusCode);

        var destinationPrefix = "https://localhost/";
        var sut = CreateProxy();
        var client = MockHttpHandler.CreateClient(
            async (request, _) =>
            {
                Assert.NotNull(request.Content);

                await request.Content.CopyToWithCancellationAsync(Stream.Null);

                return new HttpResponseMessage(HttpStatusCode.OK) { Content = new ByteArrayContent(Array.Empty<byte>()) };
            });

        var proxyError = await sut.SendAsync(httpContext, destinationPrefix, client);

        Assert.Equal(ForwarderError.RequestBodyClient, proxyError);
        Assert.Equal(statusCode, httpContext.Response.StatusCode);
        var errorFeature = httpContext.Features.Get<IForwarderErrorFeature>();
        Assert.Equal(ForwarderError.RequestBodyClient, errorFeature.Error);
        Assert.IsType<AggregateException>(errorFeature.Exception);

        AssertProxyStartFailedStop(events, destinationPrefix, httpContext.Response.StatusCode, errorFeature.Error);
        events.AssertContainProxyStages(new[] { ForwarderStage.SendAsyncStart, ForwarderStage.RequestContentTransferStart });
    }

    [Fact]
    public async Task RequestBodyDestinationErrorBeforeResponseError_Returns502()
    {
        var events = TestEventListener.Collect();

        var httpContext = new DefaultHttpContext();
        httpContext.Request.Method = "POST";
        httpContext.Request.Host = new HostString("example.com:3456");
        httpContext.Request.Body = new MemoryStream(new byte[1]);
        httpContext.Request.ContentLength = 1;

        var proxyResponseStream = new MemoryStream();
        httpContext.Response.Body = proxyResponseStream;

        var destinationPrefix = "https://localhost:123/";
        var sut = CreateProxy();
        var client = MockHttpHandler.CreateClient(
            async (HttpRequestMessage request, CancellationToken cancellationToken) =>
            {
                // Doesn't throw for destination errors
                await request.Content.CopyToWithCancellationAsync(new ThrowStream());
                throw new HttpRequestException();
            });

        var proxyError = await sut.SendAsync(httpContext, destinationPrefix, client);

        Assert.Equal(ForwarderError.RequestBodyDestination, proxyError);
        Assert.Equal(StatusCodes.Status502BadGateway, httpContext.Response.StatusCode);
        Assert.Equal(0, proxyResponseStream.Length);
        var errorFeature = httpContext.Features.Get<IForwarderErrorFeature>();
        Assert.Equal(ForwarderError.RequestBodyDestination, errorFeature.Error);
        Assert.IsType<AggregateException>(errorFeature.Exception);

        AssertProxyStartFailedStop(events, destinationPrefix, httpContext.Response.StatusCode, errorFeature.Error);
        events.AssertContainProxyStages(new[] {
            ForwarderStage.SendAsyncStart,
            ForwarderStage.RequestContentTransferStart
        });
    }

    [Fact]
    public async Task RequestBodyCanceledBeforeResponseError_Returns502()
    {
        var events = TestEventListener.Collect();

        var httpContext = new DefaultHttpContext();
        httpContext.Request.Method = "POST";
        httpContext.Request.Host = new HostString("example.com:3456");
        httpContext.Request.Body = new MemoryStream(new byte[1]);
        httpContext.Request.ContentLength = 1;
        httpContext.RequestAborted = new CancellationToken(canceled: true);

        var proxyResponseStream = new MemoryStream();
        httpContext.Response.Body = proxyResponseStream;

        var destinationPrefix = "https://localhost:123/";
        var sut = CreateProxy();
        var client = MockHttpHandler.CreateClient(
            async (HttpRequestMessage request, CancellationToken cancellationToken) =>
            {
                // should throw
                try
                {
                    await request.Content.CopyToWithCancellationAsync(new MemoryStream());
                }
                catch (OperationCanceledException) { }
                throw new HttpRequestException();
            });

        var proxyError = await sut.SendAsync(httpContext, destinationPrefix, client);

        Assert.Equal(ForwarderError.RequestBodyCanceled, proxyError);
        Assert.Equal(StatusCodes.Status400BadRequest, httpContext.Response.StatusCode);
        Assert.Equal(0, proxyResponseStream.Length);
        var errorFeature = httpContext.Features.Get<IForwarderErrorFeature>();
        Assert.Equal(ForwarderError.RequestBodyCanceled, errorFeature.Error);
        Assert.IsType<AggregateException>(errorFeature.Exception);

        AssertProxyStartFailedStop(events, destinationPrefix, httpContext.Response.StatusCode, errorFeature.Error);
        events.AssertContainProxyStages(new[] { ForwarderStage.SendAsyncStart });
    }

    [Fact]
    public async Task ResponseBodySuppressedByTransform_ReturnsStatusCodeAndHeaders()
    {
        var events = TestEventListener.Collect();

        var httpContext = new DefaultHttpContext();
        httpContext.Request.Method = "GET";
        httpContext.Request.Host = new HostString("example.com:3456");

        var proxyResponseStream = new MemoryStream();
        httpContext.Response.Body = proxyResponseStream;

        var destinationPrefix = "https://localhost:123/";
        var sut = CreateProxy();
        var client = MockHttpHandler.CreateClient(
            (HttpRequestMessage request, CancellationToken cancellationToken) =>
            {
                var message = new HttpResponseMessage()
                {
                    StatusCode = HttpStatusCode.UnprocessableEntity,
                    Content = new StreamContent(new ThrowStream(throwOnFirstRead: true))
                };
                message.Headers.AcceptRanges.Add("bytes");
                return Task.FromResult(message);
            });

        var proxyError = await sut.SendAsync(httpContext, destinationPrefix, client, ForwarderRequestConfig.Empty, new DelegateHttpTransforms()
        {
            OnResponse = (context, proxyResponse) =>
            {
                Assert.Equal(HttpStatusCode.UnprocessableEntity, proxyResponse.StatusCode);
                Assert.Equal(StatusCodes.Status422UnprocessableEntity, context.Response.StatusCode);
                return new(false);
            }
        });

        Assert.Equal(ForwarderError.None, proxyError);
        Assert.Equal(StatusCodes.Status422UnprocessableEntity, httpContext.Response.StatusCode);
        Assert.Equal(0, proxyResponseStream.Length);
        Assert.Equal("bytes", httpContext.Response.Headers[HeaderNames.AcceptRanges]);
        Assert.Null(httpContext.Features.Get<IForwarderErrorFeature>());

        AssertProxyStartStop(events, destinationPrefix, httpContext.Response.StatusCode);
        events.AssertContainProxyStages(hasRequestContent: false, hasResponseContent: false);
    }

    [Fact]
    public async Task ResponseBodyDestionationErrorFirstRead_Returns502()
    {
        var events = TestEventListener.Collect();

        var httpContext = new DefaultHttpContext();
        httpContext.Request.Method = "GET";
        httpContext.Request.Host = new HostString("example.com:3456");

        var proxyResponseStream = new MemoryStream();
        httpContext.Response.Body = proxyResponseStream;

        var destinationPrefix = "https://localhost:123/";
        var sut = CreateProxy();
        var client = MockHttpHandler.CreateClient(
            (HttpRequestMessage request, CancellationToken cancellationToken) =>
            {
                var message = new HttpResponseMessage()
                {
                    Content = new StreamContent(new ThrowStream(throwOnFirstRead: true))
                };
                message.Headers.AcceptRanges.Add("bytes");
                return Task.FromResult(message);
            });

        var proxyError = await sut.SendAsync(httpContext, destinationPrefix, client);

        Assert.Equal(ForwarderError.ResponseBodyDestination, proxyError);
        Assert.Equal(StatusCodes.Status502BadGateway, httpContext.Response.StatusCode);
        Assert.Equal(0, proxyResponseStream.Length);
        Assert.Empty(httpContext.Response.Headers);
        var errorFeature = httpContext.Features.Get<IForwarderErrorFeature>();
        Assert.Equal(ForwarderError.ResponseBodyDestination, errorFeature.Error);
        Assert.IsType<IOException>(errorFeature.Exception);

        AssertProxyStartFailedStop(events, destinationPrefix, httpContext.Response.StatusCode, errorFeature.Error);
        events.AssertContainProxyStages(hasRequestContent: false);
    }

    [Fact]
    public async Task ResponseBodyDestionationErrorSecondRead_Aborted()
    {
        var events = TestEventListener.Collect();

        var httpContext = new DefaultHttpContext();
        httpContext.Request.Method = "GET";
        httpContext.Request.Host = new HostString("example.com:3456");
        var responseBody = new TestResponseBody();
        httpContext.Features.Set<IHttpResponseFeature>(responseBody);
        httpContext.Features.Set<IHttpResponseBodyFeature>(responseBody);
        httpContext.Features.Set<IHttpRequestLifetimeFeature>(responseBody);

        var destinationPrefix = "https://localhost:123/";
        var sut = CreateProxy();
        var client = MockHttpHandler.CreateClient(
            (HttpRequestMessage request, CancellationToken cancellationToken) =>
            {
                var message = new HttpResponseMessage()
                {
                    Content = new StreamContent(new ThrowStream(throwOnFirstRead: false))
                };
                message.Headers.AcceptRanges.Add("bytes");
                return Task.FromResult(message);
            });

        var proxyError = await sut.SendAsync(httpContext, destinationPrefix, client);

        Assert.Equal(ForwarderError.ResponseBodyDestination, proxyError);
        Assert.Equal(StatusCodes.Status200OK, httpContext.Response.StatusCode);
        Assert.Equal(1, responseBody.InnerStream.Length);
        Assert.True(responseBody.Aborted);
        Assert.Equal("bytes", httpContext.Response.Headers[HeaderNames.AcceptRanges]);
        var errorFeature = httpContext.Features.Get<IForwarderErrorFeature>();
        Assert.Equal(ForwarderError.ResponseBodyDestination, errorFeature.Error);
        Assert.IsType<IOException>(errorFeature.Exception);

        AssertProxyStartFailedStop(events, destinationPrefix, httpContext.Response.StatusCode, errorFeature.Error);
        events.AssertContainProxyStages(hasRequestContent: false);
    }

    [Fact]
    public async Task ResponseBodyClientError_Aborted()
    {
        var events = TestEventListener.Collect();

        var httpContext = new DefaultHttpContext();
        httpContext.Request.Method = "GET";
        httpContext.Request.Host = new HostString("example.com:3456");
        var responseBody = new TestResponseBody(new ThrowStream());
        httpContext.Features.Set<IHttpResponseFeature>(responseBody);
        httpContext.Features.Set<IHttpResponseBodyFeature>(responseBody);
        httpContext.Features.Set<IHttpRequestLifetimeFeature>(responseBody);

        var destinationPrefix = "https://localhost:123/";
        var sut = CreateProxy();
        var client = MockHttpHandler.CreateClient(
            (HttpRequestMessage request, CancellationToken cancellationToken) =>
            {
                var message = new HttpResponseMessage()
                {
                    Content = new StreamContent(new MemoryStream(new byte[1]))
                };
                message.Headers.AcceptRanges.Add("bytes");
                return Task.FromResult(message);
            });

        var proxyError = await sut.SendAsync(httpContext, destinationPrefix, client);

        Assert.Equal(ForwarderError.ResponseBodyClient, proxyError);
        Assert.Equal(StatusCodes.Status200OK, httpContext.Response.StatusCode);
        Assert.True(responseBody.Aborted);
        Assert.Equal("bytes", httpContext.Response.Headers[HeaderNames.AcceptRanges]);
        var errorFeature = httpContext.Features.Get<IForwarderErrorFeature>();
        Assert.Equal(ForwarderError.ResponseBodyClient, errorFeature.Error);
        Assert.IsType<IOException>(errorFeature.Exception);

        AssertProxyStartFailedStop(events, destinationPrefix, httpContext.Response.StatusCode, errorFeature.Error);
        events.AssertContainProxyStages(hasRequestContent: false);
    }

    [Fact]
    public async Task ResponseBodyCancelled_502()
    {
        var events = TestEventListener.Collect();

        var httpContext = new DefaultHttpContext();
        httpContext.Request.Method = "GET";
        httpContext.Request.Host = new HostString("example.com:3456");
        var responseBody = new TestResponseBody();
        httpContext.Features.Set<IHttpResponseFeature>(responseBody);
        httpContext.Features.Set<IHttpResponseBodyFeature>(responseBody);
        httpContext.Features.Set<IHttpRequestLifetimeFeature>(responseBody);
        httpContext.RequestAborted = new CancellationToken(canceled: true);

        var destinationPrefix = "https://localhost:123/";
        var sut = CreateProxy();
        var client = MockHttpHandler.CreateClient(
            (HttpRequestMessage request, CancellationToken cancellationToken) =>
            {
                var message = new HttpResponseMessage()
                {
                    Content = new StreamContent(new MemoryStream(new byte[1]))
                };
                message.Headers.AcceptRanges.Add("bytes");
                return Task.FromResult(message);
            });

        var proxyError = await sut.SendAsync(httpContext, destinationPrefix, client);

        Assert.Equal(ForwarderError.ResponseBodyCanceled, proxyError);
        Assert.Equal(StatusCodes.Status502BadGateway, httpContext.Response.StatusCode);
        Assert.False(responseBody.Aborted);
        Assert.Empty(httpContext.Response.Headers);
        var errorFeature = httpContext.Features.Get<IForwarderErrorFeature>();
        Assert.Equal(ForwarderError.ResponseBodyCanceled, errorFeature.Error);
        Assert.IsType<TaskCanceledException>(errorFeature.Exception);

        AssertProxyStartFailedStop(events, destinationPrefix, httpContext.Response.StatusCode, errorFeature.Error);
        events.AssertContainProxyStages(hasRequestContent: false);
    }

    [Fact]
    public async Task ResponseBodyCancelledAfterStart_Aborted()
    {
        var events = TestEventListener.Collect();

        var httpContext = new DefaultHttpContext();
        httpContext.Request.Method = "GET";
        httpContext.Request.Host = new HostString("example.com:3456");
        var responseBody = new TestResponseBody();
        httpContext.Features.Set<IHttpResponseFeature>(responseBody);
        httpContext.Features.Set<IHttpResponseBodyFeature>(responseBody);
        httpContext.Features.Set<IHttpRequestLifetimeFeature>(responseBody);

        var destinationPrefix = "https://localhost:123/";
        var cts = new CancellationTokenSource();
        var sut = CreateProxy();
        var client = MockHttpHandler.CreateClient(
            (HttpRequestMessage request, CancellationToken cancellationToken) =>
            {
                var message = new HttpResponseMessage()
                {
                    Content = new StreamContent(new CallbackReadStream((_, _) =>
                    {
                        responseBody.HasStarted = true;
                        cts.Cancel();
                        cts.Token.ThrowIfCancellationRequested();
                        throw new NotImplementedException();
                    }))
                };
                message.Headers.AcceptRanges.Add("bytes");
                return Task.FromResult(message);
            });

        var proxyError = await sut.SendAsync(httpContext, destinationPrefix, client, ForwarderRequestConfig.Empty,
            HttpTransformer.Empty, cts.Token);

        Assert.Equal(ForwarderError.ResponseBodyCanceled, proxyError);
        Assert.Equal(StatusCodes.Status200OK, httpContext.Response.StatusCode);
        Assert.True(responseBody.Aborted);
        Assert.Equal("bytes", httpContext.Response.Headers[HeaderNames.AcceptRanges]);
        var errorFeature = httpContext.Features.Get<IForwarderErrorFeature>();
        Assert.Equal(ForwarderError.ResponseBodyCanceled, errorFeature.Error);
        Assert.IsType<OperationCanceledException>(errorFeature.Exception);

        AssertProxyStartFailedStop(events, destinationPrefix, httpContext.Response.StatusCode, errorFeature.Error);
        events.AssertContainProxyStages(hasRequestContent: false);
    }

    [Theory]
    [InlineData(false)]
    [InlineData(true)]
    [InlineData(null)]
    public async Task ResponseBodyDisableBuffering_Success(bool? enableBuffering)
    {
        var httpContext = new DefaultHttpContext();
        httpContext.Request.Method = "GET";
        var responseBody = new TestResponseBody();
        httpContext.Features.Set<IHttpResponseFeature>(responseBody);
        httpContext.Features.Set<IHttpResponseBodyFeature>(responseBody);
        httpContext.Features.Set<IHttpRequestLifetimeFeature>(responseBody);

        var destinationPrefix = "https://localhost:123/";
        var sut = CreateProxy();
        var client = MockHttpHandler.CreateClient(
            (HttpRequestMessage request, CancellationToken cancellationToken) =>
            {
                var message = new HttpResponseMessage()
                {
                    Content = new StreamContent(new MemoryStream(new byte[1]))
                };
                message.Headers.AcceptRanges.Add("bytes");
                return Task.FromResult(message);
            });

        var requestConfig = ForwarderRequestConfig.Empty with { AllowResponseBuffering = enableBuffering };
        var proxyError = await sut.SendAsync(httpContext, destinationPrefix, client, requestConfig, HttpTransformer.Default);

        Assert.Equal(StatusCodes.Status200OK, httpContext.Response.StatusCode);
        Assert.Equal(enableBuffering != true, responseBody.BufferingDisabled);
    }

    [Fact]
    public async Task RequestBodyCanceledAfterResponse_Reported()
    {
        var events = TestEventListener.Collect();

        var waitTcs = new TaskCompletionSource<int>(TaskCreationOptions.RunContinuationsAsynchronously);
        var httpContext = new DefaultHttpContext();
        httpContext.Request.Method = "POST";
        httpContext.Request.Host = new HostString("example.com:3456");
        httpContext.Request.Body = new StallStream(waitTcs.Task);
        httpContext.Request.ContentLength = 1;

        var proxyResponseStream = new MemoryStream();
        httpContext.Response.Body = proxyResponseStream;

        using var longTokenSource = new CancellationTokenSource();
        httpContext.RequestAborted = longTokenSource.Token;

        var destinationPrefix = "https://localhost:123/";
        var sut = CreateProxy();
        var client = MockHttpHandler.CreateClient(
            (HttpRequestMessage request, CancellationToken cancellationToken) =>
            {
                // Background copy
                _ = request.Content.CopyToWithCancellationAsync(new MemoryStream());
                // Make sure the request isn't canceled until the response finishes copying.
                return Task.FromResult(new HttpResponseMessage()
                {
                    Content = new StreamContent(new OnCompletedReadStream(() =>
                    {
                        longTokenSource.Cancel();
                        waitTcs.SetResult(0);
                    }))
                });
            });

        var proxyError = await sut.SendAsync(httpContext, destinationPrefix, client);

        Assert.Equal(ForwarderError.RequestBodyCanceled, proxyError);
        Assert.Equal(StatusCodes.Status200OK, httpContext.Response.StatusCode);
        Assert.Equal(0, proxyResponseStream.Length);
        var errorFeature = httpContext.Features.Get<IForwarderErrorFeature>();
        Assert.Equal(ForwarderError.RequestBodyCanceled, errorFeature.Error);
        Assert.IsType<OperationCanceledException>(errorFeature.Exception);

        AssertProxyStartFailedStop(events, destinationPrefix, httpContext.Response.StatusCode, errorFeature.Error);
        events.AssertContainProxyStages();
    }

    [Fact]
    public async Task RequestBodyClientErrorAfterResponse_Reported()
    {
        var events = TestEventListener.Collect();

        var waitTcs = new TaskCompletionSource<int>(TaskCreationOptions.RunContinuationsAsynchronously);
        var httpContext = new DefaultHttpContext();
        httpContext.Request.Method = "POST";
        httpContext.Request.Host = new HostString("example.com:3456");
        httpContext.Request.Body = new StallStream(waitTcs.Task);
        httpContext.Request.ContentLength = 1;

        var proxyResponseStream = new MemoryStream();
        httpContext.Response.Body = proxyResponseStream;

        var destinationPrefix = "https://localhost:123/";
        var sut = CreateProxy();
        var client = MockHttpHandler.CreateClient(
            (HttpRequestMessage request, CancellationToken cancellationToken) =>
            {
                // Background copy
                _ = request.Content.CopyToWithCancellationAsync(new MemoryStream());
                // Make sure the request isn't canceled until the response finishes copying.
                return Task.FromResult(new HttpResponseMessage()
                {
                    Content = new StreamContent(new OnCompletedReadStream(() => waitTcs.SetResult(0)))
                });
            });

        var proxyError = await sut.SendAsync(httpContext, destinationPrefix, client);

        Assert.Equal(ForwarderError.RequestBodyClient, proxyError);
        Assert.Equal(StatusCodes.Status200OK, httpContext.Response.StatusCode);
        Assert.Equal(0, proxyResponseStream.Length);
        var errorFeature = httpContext.Features.Get<IForwarderErrorFeature>();
        Assert.Equal(ForwarderError.RequestBodyClient, errorFeature.Error);
        Assert.IsType<IOException>(errorFeature.Exception);

        AssertProxyStartFailedStop(events, destinationPrefix, httpContext.Response.StatusCode, errorFeature.Error);
        events.AssertContainProxyStages();
    }

    [Fact]
    public async Task RequestBodyDestinationErrorAfterResponse_Reported()
    {
        var events = TestEventListener.Collect();

        var waitTcs = new TaskCompletionSource<int>(TaskCreationOptions.RunContinuationsAsynchronously);
        var httpContext = new DefaultHttpContext();
        httpContext.Request.Method = "POST";
        httpContext.Request.Host = new HostString("example.com:3456");
        httpContext.Request.Body = new MemoryStream(new byte[1]);
        httpContext.Request.ContentLength = 1;

        var proxyResponseStream = new MemoryStream();
        httpContext.Response.Body = proxyResponseStream;

        var destinationPrefix = "https://localhost:123/";
        var sut = CreateProxy();
        var client = MockHttpHandler.CreateClient(
            (HttpRequestMessage request, CancellationToken cancellationToken) =>
            {
                // Background copy
                _ = request.Content.CopyToWithCancellationAsync(new StallStream(waitTcs.Task));
                // Make sure the request isn't canceled until the response finishes copying.
                return Task.FromResult(new HttpResponseMessage()
                {
                    Content = new StreamContent(new OnCompletedReadStream(() => waitTcs.SetResult(0)))
                });
            });

        var proxyError = await sut.SendAsync(httpContext, destinationPrefix, client);

        Assert.Equal(ForwarderError.RequestBodyDestination, proxyError);
        Assert.Equal(StatusCodes.Status200OK, httpContext.Response.StatusCode);
        Assert.Equal(0, proxyResponseStream.Length);
        var errorFeature = httpContext.Features.Get<IForwarderErrorFeature>();
        Assert.Equal(ForwarderError.RequestBodyDestination, errorFeature.Error);
        Assert.IsType<IOException>(errorFeature.Exception);

        AssertProxyStartFailedStop(events, destinationPrefix, httpContext.Response.StatusCode, errorFeature.Error);
        events.AssertContainProxyStages();
    }

    [Fact]
    public async Task UpgradableRequest_RequestBodyCopyError_CancelsResponseBody()
    {
        var events = TestEventListener.Collect();

        var httpContext = new DefaultHttpContext();
        httpContext.Request.Method = "GET";
        httpContext.Request.Scheme = "http";
        httpContext.Request.Host = new HostString("example.com:3456");
        // TODO: https://github.com/microsoft/reverse-proxy/issues/255
        httpContext.Request.Headers["Upgrade"] = "WebSocket";

        var downstreamStream = new DuplexStream(
            readStream: new ThrowStream(),
            writeStream: new MemoryStream());
        DuplexStream upstreamStream = null;

        var upgradeFeatureMock = new Mock<IHttpUpgradeFeature>();
        upgradeFeatureMock.SetupGet(u => u.IsUpgradableRequest).Returns(true);
        upgradeFeatureMock.Setup(u => u.UpgradeAsync()).ReturnsAsync(downstreamStream);
        httpContext.Features.Set(upgradeFeatureMock.Object);

        var destinationPrefix = "https://localhost/";
        var sut = CreateProxy();
        var client = MockHttpHandler.CreateClient(
            (HttpRequestMessage request, CancellationToken cancellationToken) =>
            {
                Assert.Equal(new Version(1, 1), request.Version);
                Assert.Equal(HttpMethod.Get, request.Method);

                Assert.Null(request.Content);

                var response = new HttpResponseMessage(HttpStatusCode.SwitchingProtocols);
                upstreamStream = new DuplexStream(
                    readStream: new StallStream(ct =>
                    {
                        var tcs = new TaskCompletionSource<int>(TaskCreationOptions.RunContinuationsAsynchronously);
                        ct.Register(() => tcs.SetResult(0));
                        return tcs.Task.DefaultTimeout();
                    }),
                    writeStream: new MemoryStream());
                response.Content = new RawStreamContent(upstreamStream);
                return Task.FromResult(response);
            });

        var proxyError = await sut.SendAsync(httpContext, destinationPrefix, client, new ForwarderRequestConfig()
        {
            Version = HttpVersion.Version11,
        });

        Assert.Equal(ForwarderError.UpgradeRequestClient, proxyError);
        Assert.Equal(StatusCodes.Status101SwitchingProtocols, httpContext.Response.StatusCode);
        var errorFeature = httpContext.Features.Get<IForwarderErrorFeature>();
        Assert.Equal(ForwarderError.UpgradeRequestClient, errorFeature.Error);
        Assert.IsType<IOException>(errorFeature.Exception);

        AssertProxyStartFailedStop(events, destinationPrefix, httpContext.Response.StatusCode, errorFeature.Error);
        events.AssertContainProxyStages(upgrade: true);
    }

    [Fact]
    public async Task UpgradableRequest_ResponseBodyCopyError_CancelsRequestBody()
    {
        var events = TestEventListener.Collect();

        var httpContext = new DefaultHttpContext();
        httpContext.Request.Method = "GET";
        httpContext.Request.Scheme = "http";
        httpContext.Request.Host = new HostString("example.com:3456");
        // TODO: https://github.com/microsoft/reverse-proxy/issues/255
        httpContext.Request.Headers["Upgrade"] = "WebSocket";

        var downstreamStream = new DuplexStream(
            readStream: new StallStream(ct =>
            {
                var tcs = new TaskCompletionSource<int>(TaskCreationOptions.RunContinuationsAsynchronously);
                ct.Register(() => tcs.SetResult(0));
                return tcs.Task.DefaultTimeout();
            }),
            writeStream: new MemoryStream());
        DuplexStream upstreamStream = null;

        var upgradeFeatureMock = new Mock<IHttpUpgradeFeature>();
        upgradeFeatureMock.SetupGet(u => u.IsUpgradableRequest).Returns(true);
        upgradeFeatureMock.Setup(u => u.UpgradeAsync()).ReturnsAsync(downstreamStream);
        httpContext.Features.Set(upgradeFeatureMock.Object);

        var destinationPrefix = "https://localhost/";
        var sut = CreateProxy();
        var client = MockHttpHandler.CreateClient(
            (HttpRequestMessage request, CancellationToken cancellationToken) =>
            {
                Assert.Equal(new Version(1, 1), request.Version);
                Assert.Equal(HttpMethod.Get, request.Method);

                Assert.Null(request.Content);

                var response = new HttpResponseMessage(HttpStatusCode.SwitchingProtocols);
                upstreamStream = new DuplexStream(
                    readStream: new ThrowStream(),
                    writeStream: new MemoryStream());
                response.Content = new RawStreamContent(upstreamStream);
                return Task.FromResult(response);
            });

        var proxyError = await sut.SendAsync(httpContext, destinationPrefix, client, new ForwarderRequestConfig()
        {
            Version = HttpVersion.Version11,
        });

        Assert.Equal(ForwarderError.UpgradeResponseDestination, proxyError);
        Assert.Equal(StatusCodes.Status101SwitchingProtocols, httpContext.Response.StatusCode);
        var errorFeature = httpContext.Features.Get<IForwarderErrorFeature>();
        Assert.Equal(ForwarderError.UpgradeResponseDestination, errorFeature.Error);
        Assert.IsType<IOException>(errorFeature.Exception);

        AssertProxyStartFailedStop(events, destinationPrefix, httpContext.Response.StatusCode, errorFeature.Error);
        events.AssertContainProxyStages(upgrade: true);
    }

    [Fact]
    public async Task WithHttpClient_Fails()
    {
        var httpClient = new HttpClient();
        var httpContext = new DefaultHttpContext();
        var destinationPrefix = "";
        var transforms = HttpTransformer.Default;
        var requestOptions = ForwarderRequestConfig.Empty;
        var proxy = CreateProxy();

        await Assert.ThrowsAsync<ArgumentException>(async () => await proxy.SendAsync(httpContext,
            destinationPrefix, httpClient, requestOptions, transforms));
    }

    [Theory]
    [InlineData("HTTP/1.1", "1.1")]
    [InlineData("HTTP/2", "2.0")]
    public async Task Expect100ContinueWithFailedResponse_ReturnResponse(string fromProtocol, string toProtocol)
    {
        var httpContext = new DefaultHttpContext();
        httpContext.Request.Method = "POST";
        httpContext.Request.Protocol = fromProtocol;
        httpContext.Request.Headers[HeaderNames.Expect] = "100-continue";
        var content = Encoding.UTF8.GetBytes(new string('a', 1024 * 1024 * 10));
        httpContext.Request.Headers[HeaderNames.ContentLength] = content.Length.ToString();
        using var contentStream = new MemoryStream(content);
        httpContext.Request.Body = contentStream;

        var destinationPrefix = "https://localhost:123/a/b/";
        var sut = CreateProxy();
        var client = MockHttpHandler.CreateClient(
            async (HttpRequestMessage request, CancellationToken cancellationToken) =>
            {
                await Task.Yield();
                Assert.NotNull(request.Content);
                return new HttpResponseMessage(HttpStatusCode.Conflict);
            });

        await sut.SendAsync(httpContext, destinationPrefix, client, new ForwarderRequestConfig { Version = Version.Parse(toProtocol) });

        Assert.Equal(0, contentStream.Position);
        Assert.Equal((int)HttpStatusCode.Conflict, httpContext.Response.StatusCode);
    }

    [Theory]
    [InlineData("1.1", false, "Connection: upgrade; Upgrade: test123", null, "Connection; Upgrade")]
    [InlineData("1.1", false, "Connection: keep-alive; Keep-Alive: timeout=100", null, "Connection; Keep-Alive")]
    [InlineData("1.1", true, "Connection: upgrade; Upgrade: websocket", "Connection: upgrade; Upgrade: websocket", null)]
    [InlineData("1.1", true, "Connection: upgrade, keep-alive; Upgrade: websocket; Keep-Alive: timeout=100", "Connection: upgrade; Upgrade: websocket", "Keep-Alive")]
    [InlineData("1.1", true, "Connection: keep-alive; Upgrade: websocket; Keep-Alive: timeout=100", null, "Connection; Upgrade; Keep-Alive")]
    [InlineData("1.1", true, "Foo: bar; Upgrade: websocket", "Foo: bar", "Upgrade")]
    [InlineData("1.1", true, "Foo: bar; Connection: upgrade", "Foo: bar", "Connection")]
    [InlineData("1.1", false, "Foo: bar", "Foo: bar", null)]
    [InlineData("2.0", false, "Connection: keep-alive; Keep-Alive: timeout=100", null, "Connection; Keep-Alive")]
    [InlineData("2.0", false, "Connection: upgrade; Upgrade: websocket", null, "Connection; Upgrade")]
    [InlineData("2.0", false, "Foo: bar", "Foo: bar", null)]
    public async Task ResponseToNonUpgradeableRequest_RemoveAllConnectionHeaders(string protocol, bool upgrade, string responseHeadersList, string preservedHeadersList, string removedHeadersList)
    {
        var events = TestEventListener.Collect();

        var responseHeaders = responseHeadersList.Split("; ");
        var preservedHeaders = preservedHeadersList?.Split("; ") ?? Enumerable.Empty<string>();
        var removedHeaders = removedHeadersList?.Split("; ") ?? Enumerable.Empty<string>();

        var httpContext = new DefaultHttpContext();
        httpContext.Request.Method = "GET";

        if (upgrade)
        {
            var upgradeFeature = new Mock<IHttpUpgradeFeature>();
            upgradeFeature.SetupGet(f => f.IsUpgradableRequest).Returns(true);
            upgradeFeature.Setup(f => f.UpgradeAsync()).ReturnsAsync(httpContext.Request.Body);
            httpContext.Features.Set(upgradeFeature.Object);
            httpContext.Request.Headers[HeaderNames.Upgrade] = "WebSocket";
        }

        var destinationPrefix = "https://localhost:123/a/b/";
        var sut = CreateProxy();
        var client = MockHttpHandler.CreateClient(
            async (HttpRequestMessage request, CancellationToken cancellationToken) =>
            {
                await Task.Yield();

                var response = new HttpResponseMessage(upgrade ? HttpStatusCode.SwitchingProtocols : HttpStatusCode.OK);
                response.Content = new StringContent("Foo");

                foreach (var header in responseHeaders)
                {
                    (var headerName, var headerValues) = GetHeaderNameAndValues(header);
                    response.Headers.TryAddWithoutValidation(headerName, headerValues);
                }

                return response;
            });

        await sut.SendAsync(httpContext, destinationPrefix, client, new ForwarderRequestConfig { Version = Version.Parse(protocol) });

        Assert.Equal(upgrade ? (int)HttpStatusCode.SwitchingProtocols : (int)HttpStatusCode.OK, httpContext.Response.StatusCode);

        foreach (var preservedHeader in preservedHeaders)
        {
            (var headerName, var expectedValues) = GetHeaderNameAndValues(preservedHeader);
            var actualValues = httpContext.Response.Headers[headerName];
            Assert.Equal(expectedValues, actualValues);
        }

        foreach (var removedHeaderName in removedHeaders)
        {
            Assert.False(httpContext.Response.Headers.TryGetValue(removedHeaderName, out _));
        }

        AssertProxyStartStop(events, destinationPrefix, httpContext.Response.StatusCode);
        events.AssertContainProxyStages(hasRequestContent: upgrade, upgrade);
    }

    [Theory]
    [InlineData("1.1", false, "Connection: upgrade; Upgrade: test123", null, "Connection; Upgrade")]
    [InlineData("1.1", false, "Connection: keep-alive; Keep-Alive: timeout=100", null, "Connection; Keep-Alive")]
    [InlineData("1.1", true, "Connection: upgrade; Upgrade: websocket", "Connection: upgrade; Upgrade: websocket", null)]
    [InlineData("1.1", true, "Connection: upgrade; Upgrade: SPDY/", "Connection: upgrade; Upgrade: SPDY/", null)]
    [InlineData("1.1", true, "Connection: upgrade, keep-alive; Upgrade: websocket; Keep-Alive: timeout=100", "Connection: upgrade; Upgrade: websocket", "Keep-Alive")]
    [InlineData("1.1", false, "Foo: bar", "Foo: bar", null)]
    [InlineData("2.0", false, "Connection: keep-alive; Keep-Alive: timeout=100", null, "Connection; Keep-Alive")]
    [InlineData("2.0", false, "Connection: upgrade; Upgrade: websocket", null, "Connection; Upgrade")]
    [InlineData("2.0", false, "Foo: bar", "Foo: bar", null)]
    public async Task NonUpgradableRequest_RemoveAllConnectionHeaders(string protocol, bool upgrade, string addHeadersList, string preservedHeadersList, string removedHeadersList)
    {
        var addHeaders = addHeadersList.Split("; ").Select(GetHeaderNameAndValues);
        var preservedHeaders = (preservedHeadersList?.Split("; ") ?? Enumerable.Empty<string>()).Select(GetHeaderNameAndValues);
        var removedHeaders = removedHeadersList?.Split("; ") ?? Enumerable.Empty<string>();

        var httpContext = new DefaultHttpContext();
        httpContext.Request.Method = "GET";

        if (upgrade)
        {
            var upgradeFeature = new Mock<IHttpUpgradeFeature>();
            upgradeFeature.SetupGet(f => f.IsUpgradableRequest).Returns(true);
            httpContext.Features.Set(upgradeFeature.Object);
        }

        foreach (var (name, value) in addHeaders)
        {
            httpContext.Request.Headers[name] = value;
        }

        var destinationPrefix = "https://localhost:123/a/b/";
        var sut = CreateProxy();
        var client = MockHttpHandler.CreateClient(
            async (HttpRequestMessage request, CancellationToken cancellationToken) =>
            {
                await Task.Yield();

                foreach (var (name, value) in preservedHeaders)
                {
                    var actualValues = string.Join(", ", request.Headers.GetValues(name));
                    Assert.Equal(value, actualValues);
                }

                foreach (var removedHeaderName in removedHeaders)
                {
                    Assert.False(request.Headers.TryGetValues(removedHeaderName, out _));
                }

                var response = new HttpResponseMessage(HttpStatusCode.OK);
                return response;
            });

        await sut.SendAsync(httpContext, destinationPrefix, client, new ForwarderRequestConfig { Version = Version.Parse(protocol) });

        Assert.Equal((int)HttpStatusCode.OK, httpContext.Response.StatusCode);
    }

    [Theory]
    [MemberData(nameof(GetProhibitedHeaders))]
    [MemberData(nameof(GetHeadersWithNewLines))]
    public async Task Request_RemoveProhibitedHeaders(string protocol, string prohibitedHeadersList)
    {
        const string PreservedHeaderName = "Foo";
        const string PreservedHeaderValue = "bar";
        var prohibitedHeaders = prohibitedHeadersList.Split("; ").Select(GetHeaderNameAndValues);

        var httpContext = new DefaultHttpContext();
        httpContext.Request.Method = "GET";

        foreach (var (name, value) in prohibitedHeaders)
        {
            httpContext.Request.Headers[name] = value;
        }
        httpContext.Request.Headers[PreservedHeaderName] = PreservedHeaderValue;

        var destinationPrefix = "https://localhost:123/a/b/";
        var sut = CreateProxy();
        var client = MockHttpHandler.CreateClient(
            async (HttpRequestMessage request, CancellationToken cancellationToken) =>
            {
                await Task.Yield();

                Assert.Equal(PreservedHeaderValue, string.Join(", ", request.Headers.GetValues(PreservedHeaderName)));

                foreach (var (name, _) in prohibitedHeaders)
                {
                    Assert.False(request.Headers.TryGetValues(name, out _));
                }

                var response = new HttpResponseMessage(HttpStatusCode.OK);
                return response;
            });

        await sut.SendAsync(httpContext, destinationPrefix, client, new ForwarderRequestConfig { Version = Version.Parse(protocol) });

        Assert.Equal((int)HttpStatusCode.OK, httpContext.Response.StatusCode);
    }

    [Theory]
    [MemberData(nameof(ResponseMultiHeadersData))]
    public async Task ResponseWithMultiHeaders(string version, string headerName, string[] headers)
    {
        var httpContext = new DefaultHttpContext();
        httpContext.Request.Method = "GET";

        var destinationPrefix = "https://localhost:123/a/b/";
        var sut = CreateProxy();
        var client = MockHttpHandler.CreateClient(
            async (HttpRequestMessage request, CancellationToken cancellationToken) =>
            {
                await Task.Yield();

                var response = new HttpResponseMessage(HttpStatusCode.OK);

                if (!response.Headers.TryAddWithoutValidation(headerName, headers))
                {
                    Assert.True(response.Content.Headers.TryAddWithoutValidation(headerName, headers));
                }

                return response;
            });

        await sut.SendAsync(httpContext, destinationPrefix, client, new ForwarderRequestConfig { Version = new Version(version) });

        Assert.Equal((int)HttpStatusCode.OK, httpContext.Response.StatusCode);
        Assert.True(httpContext.Response.Headers.TryGetValue(headerName, out var sentHeaders));
        Assert.True(sentHeaders.Equals(headers));
    }

    [Theory]
    [MemberData(nameof(GetProhibitedHeaders))]
    public async Task Response_RemoveProhibitedHeaders(string protocol, string prohibitedHeadersList)
    {
        const string PreservedHeaderName = "Foo";
        const string PreservedHeaderValue = "bar";
        var prohibitedHeaders = prohibitedHeadersList.Split("; ").Select(GetHeaderNameAndValues);

        var httpContext = new DefaultHttpContext();
        httpContext.Request.Method = "GET";

        var destinationPrefix = "https://localhost:123/a/b/";
        var sut = CreateProxy();
        var client = MockHttpHandler.CreateClient(
            async (HttpRequestMessage request, CancellationToken cancellationToken) =>
            {
                await Task.Yield();

                var response = new HttpResponseMessage(HttpStatusCode.OK);

                foreach (var (name, value) in prohibitedHeaders)
                {
                    response.Headers.TryAddWithoutValidation(name, value);
                }
                response.Headers.TryAddWithoutValidation(PreservedHeaderName, PreservedHeaderValue);

                return response;
            });

        await sut.SendAsync(httpContext, destinationPrefix, client, new ForwarderRequestConfig { Version = Version.Parse(protocol) });

        Assert.Equal((int)HttpStatusCode.OK, httpContext.Response.StatusCode);
        Assert.Equal(PreservedHeaderValue, string.Join(", ", httpContext.Response.Headers[PreservedHeaderName]));

        foreach (var (name, _) in prohibitedHeaders)
        {
            Assert.False(httpContext.Response.Headers.TryGetValue(name, out _));
        }
    }

    [Theory]
    [InlineData(true)]
    [InlineData(false)]
    public async Task RequestFailure_ResponseTransformsAreCalled(bool failureInRequestTransform)
    {
        var events = TestEventListener.Collect();

        var httpContext = new DefaultHttpContext();
        httpContext.Request.Method = "GET";
        httpContext.Request.Host = new HostString("example.com:3456");

        var destinationPrefix = "https://localhost:123/";
        var sut = CreateProxy();
        var client = MockHttpHandler.CreateClient(
            (HttpRequestMessage request, CancellationToken cancellationToken) =>
            {
                throw new Exception();
            });

        var responseTransformWithNullResponseCalled = false;

        var transformer = new DelegateHttpTransforms
        {
            OnRequest = (context, request, prefix) =>
            {
                if (failureInRequestTransform)
                {
                    throw new Exception();
                }

                return Task.CompletedTask;
            },
            OnResponse = (context, response) =>
            {
                if (response is null)
                {
                    responseTransformWithNullResponseCalled = true;
                }

                return new ValueTask<bool>(true);
            }
        };

        var proxyError = await sut.SendAsync(httpContext, destinationPrefix, client, ForwarderRequestConfig.Empty, transformer);

        Assert.True(responseTransformWithNullResponseCalled);

        var expectedError = failureInRequestTransform
            ? ForwarderError.RequestCreation
            : ForwarderError.Request;

        Assert.Equal(expectedError, proxyError);
        Assert.Equal(StatusCodes.Status502BadGateway, httpContext.Response.StatusCode);
        var errorFeature = httpContext.Features.Get<IForwarderErrorFeature>();
        Assert.Equal(expectedError, errorFeature.Error);
        Assert.IsType<Exception>(errorFeature.Exception);

        AssertProxyStartFailedStop(events, destinationPrefix, httpContext.Response.StatusCode, errorFeature.Error);
        events.AssertContainProxyStages(failureInRequestTransform ? Array.Empty<ForwarderStage>() : new [] { ForwarderStage.SendAsyncStart });
    }

    public enum CancellationScenario
    {
        RequestAborted,
        ActivityTimeout,
        ManualCancellationToken,
    }

    [Theory]
    [InlineData(CancellationScenario.RequestAborted)]
    [InlineData(CancellationScenario.ActivityTimeout)]
    [InlineData(CancellationScenario.ManualCancellationToken)]
    public async Task ForwarderCancellations_CancellationsAreVisibleInTransforms(CancellationScenario cancellationScenario)
    {
        var events = TestEventListener.Collect();

        using var requestAbortedCts = new CancellationTokenSource();
        using var parameterCts = new CancellationTokenSource();

        var httpContext = new DefaultHttpContext();
        httpContext.Request.Method = "GET";
        httpContext.Request.Host = new HostString("example.com:3456");
        httpContext.RequestAborted = requestAbortedCts.Token;

        var destinationPrefix = "https://localhost:123/";
        var sut = CreateProxy();
        var client = MockHttpHandler.CreateClient(
            (HttpRequestMessage request, CancellationToken cancellationToken) =>
            {
                throw new InvalidOperationException();
            });

        var requestConfig = new ForwarderRequestConfig();

        if (cancellationScenario == CancellationScenario.ActivityTimeout)
        {
            requestConfig = requestConfig with { ActivityTimeout = TimeSpan.FromMilliseconds(42) };
        }

        var ctWasAlreadyCancelled = false;
        var inTheTransformsTcs = new TaskCompletionSource(TaskCreationOptions.RunContinuationsAsynchronously);

        var transformer = TransformBuilderTests.CreateTransformBuilder().CreateInternal(context =>
        {
            context.AddRequestTransform(async context =>
            {
                ctWasAlreadyCancelled = context.CancellationToken.IsCancellationRequested;

                inTheTransformsTcs.SetResult();

                await Task.Delay(-1, context.CancellationToken);
            });
        });

        var proxyTask = sut.SendAsync(httpContext, destinationPrefix, client, requestConfig, transformer, parameterCts.Token);

        await inTheTransformsTcs.Task;

        if (cancellationScenario == CancellationScenario.RequestAborted)
        {
            requestAbortedCts.Cancel();
        }
        else if (cancellationScenario == CancellationScenario.ManualCancellationToken)
        {
            parameterCts.Cancel();
        }

        var proxyError = await proxyTask;

        if (cancellationScenario != CancellationScenario.ManualCancellationToken)
        {
            Assert.False(ctWasAlreadyCancelled);
        }

        var expectedError = cancellationScenario == CancellationScenario.ActivityTimeout
            ? ForwarderError.RequestTimedOut
            : ForwarderError.RequestCanceled;

        var expectedStatusCode = cancellationScenario switch
        {
            CancellationScenario.ActivityTimeout => StatusCodes.Status504GatewayTimeout,
            CancellationScenario.RequestAborted => StatusCodes.Status400BadRequest,
            CancellationScenario.ManualCancellationToken => StatusCodes.Status502BadGateway,
            _ => throw new NotImplementedException(cancellationScenario.ToString()),
        };

        Assert.Equal(expectedError, proxyError);
        Assert.Equal(expectedStatusCode, httpContext.Response.StatusCode);
        var errorFeature = httpContext.Features.Get<IForwarderErrorFeature>();
        Assert.Equal(expectedError, errorFeature.Error);
        Assert.IsType<TaskCanceledException>(errorFeature.Exception);

        AssertProxyStartFailedStop(events, destinationPrefix, httpContext.Response.StatusCode, errorFeature.Error);
        events.AssertContainProxyStages(Array.Empty<ForwarderStage>());
    }

    public static IEnumerable<object[]> GetProhibitedHeaders()
    {
        var headers = new[]
        {
            "Connection: close",
            "Upgrade: test123",
            "Transfer-Encoding: deflate",
            "Keep-Alive: timeout=100",
            "Proxy-Connection: value",
            "Proxy-Authenticate: value",
            "Proxy-Authentication-Info: value",
            "Proxy-Authorization: value",
            "Proxy-Features: value",
            "Proxy-Instruction: value",
            "Security-Scheme: value",
            "ALPN: value",
            "Close: value",
            "TE: value",
            "HTTP2-Settings: value",
            "Upgrade-Insecure-Requests: value",
            "Alt-Svc: value",
        };

        foreach (var header in headers)
        {
            yield return new object[] { "1.1", header };
            yield return new object[] { "2.0", header };
        }
    }

    public static IEnumerable<object[]> GetHeadersWithNewLines()
    {
        var headers = new[]
        {
            "valid-name-1: \rfoo",
            "valid-name-2: bar\n",
            "valid-name-3: foo\r\nbar",
            "valid-name-4: foo\r\n bar",
        };

        foreach (var header in headers)
        {
            yield return new object[] { "1.1", header };
            yield return new object[] { "2.0", header };
        }
    }

    private static void AssertProxyStartStop(List<EventWrittenEventArgs> events, string destinationPrefix, int statusCode)
    {
        AssertProxyStartFailedStop(events, destinationPrefix, statusCode, error: null);
    }

    private static void AssertProxyStartFailedStop(List<EventWrittenEventArgs> events, string destinationPrefix, int statusCode, ForwarderError? error)
    {
        var start = Assert.Single(events, e => e.EventName == "ForwarderStart");
        var prefixActual = (string)Assert.Single(start.Payload);
        Assert.Equal(destinationPrefix, prefixActual);

        var stop = Assert.Single(events, e => e.EventName == "ForwarderStop");
        var statusActual = (int)Assert.Single(stop.Payload);
        Assert.Equal(statusCode, statusActual);
        Assert.True(start.TimeStamp <= stop.TimeStamp);

        if (error is null)
        {
            Assert.DoesNotContain(events, e => e.EventName == "ForwarderFailed");
        }
        else
        {
            var failed = Assert.Single(events, e => e.EventName == "ForwarderFailed");
            var errorActual = (ForwarderError)Assert.Single(failed.Payload);
            Assert.Equal(error.Value, errorActual);
            Assert.True(start.TimeStamp <= failed.TimeStamp);
            Assert.True(failed.TimeStamp <= stop.TimeStamp);
        }
    }

    private static MemoryStream StringToStream(string text)
    {
        var stream = new MemoryStream(Encoding.UTF8.GetBytes(text));
        return stream;
    }

    private static string StreamToString(Stream stream)
    {
        using var reader = new StreamReader(stream, Encoding.UTF8, leaveOpen: true);
        return reader.ReadToEnd();
    }

    private static (string Name, string Values) GetHeaderNameAndValues(string fullHeader)
    {
        var headerNameEnd = fullHeader.IndexOf(": ");
        return (fullHeader[..headerNameEnd], fullHeader[(headerNameEnd + 2)..]);
    }

    private class DuplexStream : Stream
    {
        public DuplexStream(Stream readStream, Stream writeStream)
        {
            ReadStream = readStream ?? throw new ArgumentNullException(nameof(readStream));
            WriteStream = writeStream ?? throw new ArgumentNullException(nameof(writeStream));
        }

        public Stream ReadStream { get; }

        public Stream WriteStream { get; }

        public override bool CanRead => true;

        public override bool CanSeek => false;

        public override bool CanWrite => true;

        public override long Length => throw new NotImplementedException();

        public override long Position { get => throw new NotImplementedException(); set => throw new NotImplementedException(); }

        public override int Read(byte[] buffer, int offset, int count)
        {
            return ReadStream.Read(buffer, offset, count);
        }

        public override Task<int> ReadAsync(byte[] buffer, int offset, int count, CancellationToken cancellationToken)
        {
            return ReadStream.ReadAsync(buffer, offset, count, cancellationToken);
        }

        public override ValueTask<int> ReadAsync(Memory<byte> buffer, CancellationToken cancellationToken = default)
        {
            return ReadStream.ReadAsync(buffer, cancellationToken);
        }

        public override void Write(byte[] buffer, int offset, int count)
        {
            WriteStream.Write(buffer, offset, count);
        }

        public override Task WriteAsync(byte[] buffer, int offset, int count, CancellationToken cancellationToken)
        {
            return WriteStream.WriteAsync(buffer, offset, count, cancellationToken);
        }

        public override ValueTask WriteAsync(ReadOnlyMemory<byte> buffer, CancellationToken cancellationToken = default)
        {
            return WriteStream.WriteAsync(buffer, cancellationToken);
        }

        public override void Flush()
        {
        }

        public override long Seek(long offset, SeekOrigin origin)
        {
            throw new NotImplementedException();
        }

        public override void SetLength(long value)
        {
            throw new NotImplementedException();
        }
    }

    /// <summary>
    /// Replacement for <see cref="StreamContent"/> which just returns the raw stream,
    /// whereas <see cref="StreamContent"/> wraps it in a read-only stream.
    /// We need to return the raw internal stream to test full duplex proxying.
    /// </summary>
    private class RawStreamContent : HttpContent
    {
        private readonly Stream _stream;

        public RawStreamContent(Stream stream)
        {
            _stream = stream ?? throw new ArgumentNullException(nameof(stream));
        }

        protected override Task<Stream> CreateContentReadStreamAsync()
        {
            return Task.FromResult(_stream);
        }

        protected override Task SerializeToStreamAsync(Stream stream, TransportContext context)
        {
            throw new NotImplementedException();
        }

        protected override bool TryComputeLength(out long length)
        {
            throw new NotImplementedException();
        }
    }

    private class ThrowStream : DelegatingStream
    {
        private bool _firstRead = true;

        public ThrowStream(bool throwOnFirstRead = true)
            : base(Stream.Null)
        {
            ThrowOnFirstRead = throwOnFirstRead;
        }

        public bool ThrowOnFirstRead { get; }

        public override ValueTask<int> ReadAsync(Memory<byte> buffer, CancellationToken cancellationToken = default)
        {
            if (buffer.Length == 0)
            {
                return new ValueTask<int>(0);
            }

            cancellationToken.ThrowIfCancellationRequested();
            if (_firstRead && !ThrowOnFirstRead)
            {
                _firstRead = false;
                return new ValueTask<int>(1);
            }
            throw new IOException("Fake connection issue");
        }

        public override ValueTask WriteAsync(ReadOnlyMemory<byte> buffer, CancellationToken cancellationToken = default)
        {
            cancellationToken.ThrowIfCancellationRequested();
            throw new IOException("Fake connection issue");
        }
    }

    private class StallStream : DelegatingStream
    {
        public StallStream(Task until)
            : this(_ => until)
        { }

        public StallStream(Func<CancellationToken, Task> onStallAction)
            : base(Stream.Null)
        {
            OnStallAction = onStallAction;
        }

        public Func<CancellationToken, Task> OnStallAction { get; }

        public override async ValueTask<int> ReadAsync(Memory<byte> buffer, CancellationToken cancellationToken = default)
        {
            await OnStallAction(cancellationToken);
            cancellationToken.ThrowIfCancellationRequested();
            throw new IOException();
        }

        public override async ValueTask WriteAsync(ReadOnlyMemory<byte> buffer, CancellationToken cancellationToken = default)
        {
            await OnStallAction(cancellationToken);
            cancellationToken.ThrowIfCancellationRequested();
            throw new IOException();
        }
    }

    private class CallbackReadStream : DelegatingStream
    {
        public CallbackReadStream(Func<Memory<byte>, CancellationToken, ValueTask<int>> onReadAsync)
            : base(Stream.Null)
        {
            OnReadAsync = onReadAsync;
        }

        public Func<Memory<byte>, CancellationToken, ValueTask<int>> OnReadAsync { get; }

        public override ValueTask<int> ReadAsync(Memory<byte> buffer, CancellationToken cancellationToken = default)
        {
            return OnReadAsync(buffer, cancellationToken);
        }

        public override ValueTask WriteAsync(ReadOnlyMemory<byte> buffer, CancellationToken cancellationToken = default)
        {
            throw new IOException();
        }
    }

    private class TestResponseBody : DelegatingStream, IHttpResponseBodyFeature, IHttpResponseFeature, IHttpRequestLifetimeFeature
    {
        public TestResponseBody()
            : this(new MemoryStream())
        { }

        public TestResponseBody(Stream innerStream)
            : base(innerStream)
        {
            InnerStream = innerStream;
        }

        public Stream InnerStream { get; }

        public bool Aborted { get; private set; }

        public Stream Stream => this;

        public PipeWriter Writer => throw new NotImplementedException();

        public bool BufferingDisabled { get; set; }

        public int StatusCode { get; set; } = 200;
        public string ReasonPhrase { get; set; }
        public IHeaderDictionary Headers { get; set; } = new HeaderDictionary();
        public Stream Body { get => this; set => throw new NotImplementedException(); }
        public bool HasStarted { get; set; }
        public CancellationToken RequestAborted { get; set; }

        public void Abort()
        {
            Aborted = true;
        }

        public Task CompleteAsync()
        {
            throw new NotImplementedException();
        }

        public void DisableBuffering()
        {
            BufferingDisabled = true;
        }

        public void OnCompleted(Func<object, Task> callback, object state)
        {
            throw new NotImplementedException();
        }

        public void OnStarting(Func<object, Task> callback, object state)
        {
            throw new NotImplementedException();
        }

        public Task SendFileAsync(string path, long offset, long? count, CancellationToken cancellationToken = default)
        {
            throw new NotImplementedException();
        }

        public Task StartAsync(CancellationToken cancellationToken = default)
        {
            OnStart();
            return Task.CompletedTask;
        }

        public override ValueTask WriteAsync(ReadOnlyMemory<byte> buffer, CancellationToken cancellationToken = default)
        {
            OnStart();
            return base.WriteAsync(buffer, cancellationToken);
        }

        private void OnStart()
        {
            if (!HasStarted)
            {
                HasStarted = true;
            }
        }
    }

    private class OnCompletedReadStream : DelegatingStream
    {
        public OnCompletedReadStream(Action onCompleted)
            : base(Stream.Null)
        {
            OnCompleted = onCompleted;
        }

        public Action OnCompleted { get; }

        public override ValueTask<int> ReadAsync(Memory<byte> buffer, CancellationToken cancellationToken = default)
        {
            if (buffer.Length != 0)
            {
                OnCompleted();
            }
            return new ValueTask<int>(0);
        }
    }

    private class DelegateHttpTransforms : HttpTransformer
    {
        public bool CopyRequestHeaders { get; set; } = true;

        public Func<HttpContext, HttpRequestMessage, string, Task> OnRequest { get; set; } = (_, _, _) => Task.CompletedTask;
        public Func<HttpContext, HttpResponseMessage, ValueTask<bool>> OnResponse { get; set; } = (_, _) => new(true);
        public Func<HttpContext, HttpResponseMessage, Task> OnResponseTrailers { get; set; } = (_, _) => Task.CompletedTask;

        public override async ValueTask TransformRequestAsync(HttpContext httpContext, HttpRequestMessage proxyRequest, string destinationPrefix, CancellationToken cancellationToken)
        {
            if (CopyRequestHeaders)
            {
                await base.TransformRequestAsync(httpContext, proxyRequest, destinationPrefix, cancellationToken);
            }

            await OnRequest(httpContext, proxyRequest, destinationPrefix);
        }

        public override async ValueTask<bool> TransformResponseAsync(HttpContext httpContext, HttpResponseMessage proxyResponse, CancellationToken cancellationToken)
        {
            await base.TransformResponseAsync(httpContext, proxyResponse, cancellationToken);

            return await OnResponse(httpContext, proxyResponse);
        }

        public override async ValueTask TransformResponseTrailersAsync(HttpContext httpContext, HttpResponseMessage proxyResponse, CancellationToken cancellationToken)
        {
            await base.TransformResponseTrailersAsync(httpContext, proxyResponse, cancellationToken);

            await OnResponseTrailers(httpContext, proxyResponse);
        }
    }

    private class ThrowBadHttpRequestExceptionStream : DelegatingStream
    {
        public ThrowBadHttpRequestExceptionStream(int statusCode)
            : base(Stream.Null)
        {
            StatusCode = statusCode;
        }

        private int StatusCode { get; }

        public override ValueTask<int> ReadAsync(Memory<byte> buffer, CancellationToken cancellationToken = default)
        {
            if (buffer.Length == 0)
            {
                return new ValueTask<int>(0);
            }

            cancellationToken.ThrowIfCancellationRequested();

            throw new BadHttpRequestException(ReasonPhrases.GetReasonPhrase(StatusCode), StatusCode);
        }
    }
}<|MERGE_RESOLUTION|>--- conflicted
+++ resolved
@@ -701,13 +701,7 @@
 
         Assert.Equal(StatusCodes.Status101SwitchingProtocols, httpContext.Response.StatusCode);
 
-<<<<<<< HEAD
-        // When both are idle it's a race which gets reported as canceled first.
-        Assert.True(ForwarderError.UpgradeRequestClient == result
-            || ForwarderError.UpgradeResponseDestination == result);
-=======
         Assert.Equal(ForwarderError.UpgradeActivityTimeout, result);
->>>>>>> 77f78d47
 
         events.AssertContainProxyStages(upgrade: true);
     }
