--- conflicted
+++ resolved
@@ -13,36 +13,18 @@
 using Moq;
 using Xunit;
 using Yarp.ReverseProxy.Utilities;
-<<<<<<< HEAD
-using Microsoft.AspNetCore.Http;
-using Microsoft.Extensions.Logging;
-using System.Xml.Linq;
-using Microsoft.Extensions.Logging.Abstractions;
-=======
 using Yarp.Tests.Common;
->>>>>>> 77f78d47
 
 namespace Yarp.ReverseProxy.Forwarder.Tests;
 
 public class StreamCopyHttpContentTests
 {
-<<<<<<< HEAD
-    private static StreamCopyHttpContent CreateContent(HttpContext context = null, bool isStreamingRequest = false, IClock clock = null, ActivityCancellationTokenSource contentCancellation = null)
-    {
-        context ??= new DefaultHttpContext();
-        clock ??= new Clock();
-
-        contentCancellation ??= ActivityCancellationTokenSource.Rent(TimeSpan.FromSeconds(10), CancellationToken.None);
-
-        return new StreamCopyHttpContent(context, isStreamingRequest, clock, NullLogger.Instance, contentCancellation);
-=======
     private static StreamCopyHttpContent CreateContent(HttpContext context = null, bool isStreamingRequest = false, TimeProvider timeProvider = null, ActivityCancellationTokenSource contentCancellation = null)
     {
         context ??= new DefaultHttpContext();
         timeProvider ??= TimeProvider.System;
         contentCancellation ??= ActivityCancellationTokenSource.Rent(TimeSpan.FromSeconds(10), CancellationToken.None);
         return new StreamCopyHttpContent(context, isStreamingRequest, timeProvider, NullLogger.Instance, contentCancellation);
->>>>>>> 77f78d47
     }
 
     [Fact]
